--- conflicted
+++ resolved
@@ -15,12 +15,8 @@
 class TestSingleCoverage:
     def test_coverage(self, request):
         bam = request.path.parent / 'data' / '12.3444.b37.bam'
-<<<<<<< HEAD
         chrom, start, stop, name, cov = single_coverage(bam, '12', 0, None,
                                                         quality_threshold=0)
-=======
-        chrom, start, stop, name, cov = _single_coverage(bam, '12', 0, None, '.', None, None, 1., "midpoint", 0, False)
->>>>>>> eef43014
 
         assert chrom == '12'
         assert start == 0
@@ -55,7 +51,6 @@
         assert cov == pytest.approx(17)
 
 class TestCoverage:
-<<<<<<< HEAD
     def test_coverage_normalize(self, request):
         input_file = request.path.parent / 'data' / '12.3444.b37.frag.gz'
         intervals = request.path.parent / 'data' / 'intervals.bed'
@@ -82,13 +77,6 @@
         results = coverage(input_file,intervals,"-", normalize=False,
                            intersect_policy='midpoint',
                            scale_factor=1.)
-=======
-    def test_func(self, request):
-        input_file = request.path.parent / 'data' / '12.3444.b37.frag.gz'
-        intervals = request.path.parent / 'data' / 'intervals.bed'
-        results = coverage(input_file, intervals, "-", lazy=False)
-        print(len(results))
->>>>>>> eef43014
         for i in range(2):
             chrom, start, stop, name, cov = results[i]
             if i == 0:  
@@ -102,21 +90,4 @@
                 assert start == 34444968
                 assert stop == 34446115
                 assert name == '.'
-<<<<<<< HEAD
-                assert cov == pytest.approx(7)	
-=======
-                assert cov == pytest.approx(8)
-
-    def test_lazy_func(self, request):
-        input_file = request.path.parent / 'data' / '12.3444.b37.frag.gz'
-        intervals = request.path.parent / 'data' / 'intervals.bed'
-        results = coverage(input_file, intervals, "-", lazy=True)
-        print(len(results))
-        for result in results:
-            chrom, start, stop, name, cov = result
-            assert chrom == '12'
-            assert start == 34443118 or start == 34444968
-            assert stop == 34443538 or stop == 34446115
-            assert name == '.' or name == '.'
-            assert cov == pytest.approx(312500.0) or cov == pytest.approx(437500.0)
->>>>>>> eef43014
+                assert cov == pytest.approx(7)