"""
Author: James Li
Created: 6/2/23
PI: Yaping Liu

Description:
Python script to calculate fragment features given a BAM file.

"""
# TODO: typing annotations for all functions

from __future__ import annotations
import pysam
import argparse
import gzip
import numpy as np
import time
import tempfile as tf
from numba import jit
from tqdm import tqdm
from multiprocessing.pool import Pool
from typing import Union, TextIO, BinaryIO


def frag_bam_to_bed(input_file,
                    output_file,
                    contig=None,
                    quality_threshold=15,
                    verbose=False):
    """
    Take paired-end reads from bam_file and write to a BED file.

    Parameters
    ----------
    input_file : pysam.AlignedFile or str
    output_file : str
    contig : str, optional
    quality_threshold : int, optional
    verbose : bool, optional
    """
    if (verbose):
        start_time = time.time()
        print('Opening file')

    sam_file = None
    try:
        # Open file or asign AlignmentFile to sam_file
        if (type(input_file) == pysam.AlignmentFile):
            sam_file = input_file
        elif (type(input_file) == str):
            sam_file = pysam.AlignmentFile(input_file)
        else:
            raise TypeError(
                ("bam_file should be an AlignmentFile or path string.")
                )

        # Open output file
        if output_file.endswith('.gz'):
            out = gzip.open(output_file, 'wt')
        else:
            out = open(output_file, 'w')

        # iterate through reads and send to BED
        for read1 in sam_file.fetch(contig=contig):
            # Only select forward strand and filter out non-paired-end
            # reads and low-quality reads
            if (not_read1_or_low_quality(read1, quality_threshold)):
                pass
            else:
                out.write(
                    f'{read1.reference_name}\t{read1.reference_start}\t'
                    f'{read1.reference_start + read1.template_length}\n'
                    )
    except Exception as e:
        print("An error occurred:", str(e))

    finally:
        # Close everything when done
        if (type(input_file) == str):
            sam_file.close()
        out.close()

    if (verbose):
        end_time = time.time()
        print(f'frag_bam_to_bed took {end_time - start_time} s to complete')


def frags_in_region(frag_array: np.ndarray[int, int],
                   minimum: int,
                   maximum: int) -> np.ndarray[int, int]:
    """
    Takes an array of coordinates for ends of fragments and returns an
    array of fragments with coverage in the specified region. That is, a
    fragment is included if at least one base is in [minimum, maximum).

    Parameters
    ----------
    frag_array : ndarray
    minimum : int
    maximum : int

    Returns
    -------
    filtered_frags : ndarray
    """
    in_region = np.logical_and(
        np.less(frag_array[:, 0], maximum),
        np.greater_equal(frag_array[:, 1], minimum)
        )
    filtered_frags = frag_array[in_region]
    return filtered_frags


def _sam_frag_array(sam_file: pysam.AlignmentFile,
                    contig: str,
                    has_min_max: bool,
                    quality_threshold:int=15,
                    minimum: int=None,
                    maximum: int=None,
                    fraction_low: int=120,
                    fraction_high: int=180,
                    verbose: bool=False):
    frag_ends = []
    count = sam_file.count(contig=contig) if verbose else None
    if (has_min_max):
        for read1 in (tqdm(sam_file.fetch(contig=contig), total=count)
                      if verbose
                      else sam_file.fetch(contig=contig)):
            # Only select forward strand and filter out non-paired-end
            # reads and low-quality reads
            if (read1.is_read2
                or low_quality_read_pairs(read1, quality_threshold)):
                pass
            else:
                read_length = read1.template_length
                read_start = read1.reference_start
                read_stop = read1.reference_start + read_length
                if ((read_stop >= minimum)
                    and (read_start < maximum)
                    and (read_length >= fraction_low)
                    and (read_length <= fraction_high)):
                    frag_ends.append((read_start, read_stop))
    else:
        for read1 in (tqdm(sam_file.fetch(contig=contig), total=count)
                      if verbose
                      else sam_file.fetch(contig=contig)):
            # Only select forward strand and filter out non-paired-end
            # reads and low-quality reads
            if (read1.is_read2
                or low_quality_read_pairs(read1, quality_threshold)):
                pass
            else:
                frag_ends.append(
                    (read1.reference_start,
                     read1.reference_start + read1.template_length)
                     )
    return frag_ends


<<<<<<< HEAD
@jit(forceobj=True)
def _bed_frag_array(bed_file,
=======
@jit
def _bed_frag_array(bed_file: TextIO,
>>>>>>> 1f89a4db
                    contig: str,
                    has_min_max: bool,
                    quality_threshold:int=15,
                    minimum: int=None,
                    maximum: int=None,
                    fraction_low: int=120,
                    fraction_high: int=180,
                    verbose: bool=False):
    frag_ends = []
    if (has_min_max):
        for line in bed_file:
            frag_info = line.split('\t')
            read_start = int(frag_info[1])
            read_stop = int(frag_info[2])
            read_length = read_stop - read_start
            if ((frag_info[0] == contig)
                and ((read_stop >= minimum)
                     and (read_start < maximum)
                     and (read_length >= fraction_low)
                     and (read_length <= fraction_high)
                     )
                ):
                frag_ends.append((read_start, read_stop))
    else:
        for line in bed_file:
            frag_info = line.split('\t')
            if (frag_info[0] == contig):
                frag_ends.append((int(frag_info[1]), int(frag_info[2])))
    return frag_ends


def frag_array(input_file: Union[str, pysam.AlignmentFile],
               contig: str,
               quality_threshold: int=15,
               minimum: int=None,
               maximum: int=None,
               fraction_low: int=120,
               fraction_high: int=180,
               verbose: bool=False
               ) -> np.ndarray[int, int]:
    """
    Reads from BAM, SAM, or BED file and returns a two column matrix
    with fragment start and stop positions.

    Parameters
    ----------
    input_file : str or AlignmentFile
    contig : str
    quality_threshold : int, optional
    minimum : int, optional
    maximum : int, optional
    fraction_low : int, optional
        Specifies lowest fragment length included in array. Default is
        120, equivalent to long fraction.
    fraction_high : int, optional
        Specifies highest fragment length included in array. Default is
        120, equivalent to long fraction.
    verbose : bool, optional

    Returns
    -------
    frag_ends : ndarray
        'ndarray' with shape (n, 2) where column 1 contains fragment
        start positions and column 2 contains fragment stop positions.
        If no fragments exist in the specified minimum-maximum interval,
        the returned 'ndarray' will have a shape of (0, 2)
    """
    # boolean flag indicating whether or not a minimum and maximum
    # location for one fragment end is specified.
    has_min_max = (minimum is not None) and (maximum is not None)
    if (minimum is None) != (maximum is None):
        raise ValueError(
            'Both minimum and maximum must either be present or absent.'
            )

    # input_file is AllignmentFile
    if (type(input_file) == pysam.AlignmentFile):
        sam_file = input_file
        frag_ends = _sam_frag_array(sam_file,
                                    contig,
                                    has_min_max,
                                    quality_threshold=quality_threshold,
                                    minimum=minimum, maximum=maximum,
                                    fraction_low=fraction_low,
                                    fraction_high=fraction_high,
                                    verbose=verbose)

    # input_file is a path string
    elif (type(input_file) == str):
        # BAM or SAM file
        if (input_file.endswith('.bam') or input_file.endswith('.sam')):
            with pysam.AlignmentFile(input_file, 'r') as sam_file:
                frag_ends = _sam_frag_array(
                sam_file,
                contig,
                has_min_max,
                quality_threshold=quality_threshold,
                minimum=minimum,
                maximum=maximum,
                fraction_low=fraction_low,
                fraction_high=fraction_high,
                verbose=verbose)
        # BED file
        elif (input_file.endswith('.bed')):
            with open(input_file, 'rt') as bed_file:
                frag_ends = _bed_frag_array(
                bed_file,
                contig,
                has_min_max,
                quality_threshold=quality_threshold,
                minimum=minimum,
                maximum=maximum,
                fraction_low=fraction_low,
                fraction_high=fraction_high,
                verbose=verbose)
        # BED.gz file
        elif (input_file.endswith('.bed.gz')):
            with gzip.open(input_file, 'rt') as bed_file:
                frag_ends = _bed_frag_array(
                    bed_file,
                    contig,
                    has_min_max,
                    quality_threshold=quality_threshold,
                    minimum=minimum,
                    maximum=maximum,
                    fraction_low=fraction_low,
                    fraction_high=fraction_high,
                    verbose=verbose)
        else:
            raise ValueError(
                'input_file can only have suffixes .bam, .sam, .bed, or '
                '.bed.gz'
                )

    else:
        raise TypeError(
            f'input_file is unsupported type "{type(input_file)}". Input_file '
            'should be a pysam.AlignmentFile or a string containing the path '
            'to a SAM or BAM file.'
            )

    # convert to ndarray
    frag_ends = np.array(frag_ends)

    if frag_ends.ndim == 1:
        frag_ends = frag_ends.reshape((0, 2))

    assert frag_ends.ndim == 2, (f'frag_ends has dims {frag_ends.ndim} and '
                                 f'shape {frag_ends.shape}')
    assert (frag_ends.shape == (0, 2)
            or frag_ends.shape[1] == 2), ('frag_ends has shape'
                                          f'{frag_ends.shape}')
    return frag_ends


def low_quality_read_pairs(read, min_mapq=15):
    """
    Return `True` if the sequenced read described in `read` is not a
    properly paired read with a Phred score exceeding `min_mapq`. Based
    on https://github.com/epifluidlab/cofragr/blob/master/python/frag_su
    mmary_in_intervals.py

    Parameters
    ----------
    read : pysam.AlignedSegment
        Sequenced read to check for quality, perfect pairing and if it
        is mapped.
    min_mapq : int, optional
        Minimum Phred score for map quality of read. Defaults to 15.

    Returns
    -------
    is_low_quality : bool
        True if read is low quality, unmapped, not properly paired.
    """

    return (read.is_unmapped
            or read.is_secondary
            or (not read.is_paired)
            or read.mate_is_unmapped
            or read.is_duplicate
            or read.mapping_quality < min_mapq
            or read.is_qcfail
            or read.is_supplementary
            or (not read.is_proper_pair)
            or read.reference_name != read.next_reference_name)


def not_read1_or_low_quality(read: pysam.AlignedRead, min_mapq: int=15):
    """
    Return `True` if the sequenced read described in `read` is not read1
    and a properly paired read with a Phred score exceeding `min_mapq`.

    Parameters
    ----------
    read : pysam.AlignedSegment
        Sequenced read to check for quality, perfect pairing and if it
        is mapped.
    min_mapq : int, optional
        Minimum Phred score for map quality of read. Defaults to 15.

    Returns
    -------
    is_low_quality : bool
        True if read is either not read1, is low quality, is unmapped,
        or is not properly paired.
    """
    return (low_quality_read_pairs(read, min_mapq=min_mapq)
            or not read.is_read1)


def frag_length(input_file: Union[str, pysam.AlignedSegment],
                contig: str=None,
                output_file: str=None, workers: int=1,
                quality_threshold: int=15,
                verbose: bool=False
                ) -> np.ndarray[int]:
    """
    Return `np.ndarray` containing lengths of fragments in `input_file`
    that are above the quality threshold and are proper-paired reads.

    Parameters
    ----------
    input_file : str or pysam.AlignmentFile
        BAM, SAM, or CRAM file containing paired-end fragment reads or
        its path. `AlignmentFile` must be opened in read mode.
    contig : string, optional
    output_file : string, optional
    quality_threshold : int, optional
    verbose : bool, optional

    Returns
    -------
    lengths : numpy.ndarray
        `ndarray` of fragment lengths from file and contig if
        specified.
    """
    if (verbose):
        start_time = time.time()
        print("Finding frag lengths.")

    lengths = []    # list of fragment lengths
    if (type(input_file) == pysam.AlignmentFile):
        sam_file = input_file
        if (verbose):
            print('Counting reads')
        count = sam_file.count(contig=contig) if verbose else None
        if (verbose):
            print(f'{count} reads counted')
        # Iterating on each read in file in specified contig/chromosome
        for read1 in (tqdm(sam_file.fetch(contig=contig), total=count)
                      if verbose
                      else sam_file.fetch(contig=contig)):
            # Only select forward strand and filter out non-paired-end
            # reads and low-quality reads
            if (not_read1_or_low_quality(read1, quality_threshold)):
                pass
            else:
                # append length of fragment to list
                lengths.append(abs(read1.template_length))
    else:
        if (verbose):
            print(f'Opening {input_file}')
        with pysam.AlignmentFile(input_file) as sam_file:   # Import
            if (verbose):
                print('Counting reads')
            count = sam_file.count(contig=contig) if verbose else None
            if (verbose):
                print(f'{count} reads counted')
            # Iterating on each read in file in specified
            # contig/chromosome
            for read1 in (tqdm(sam_file.fetch(contig=contig), total=count)
                          if verbose
                          else sam_file.fetch(contig=contig)):
                # Only select forward strand and filter out
                # non-paired-end reads and low-quality reads
                if (not_read1_or_low_quality(read1, quality_threshold)):
                    pass
                else:
                    # append length of fragment to list
                    lengths.append(abs(read1.template_length))

    # convert to array
    lengths = np.array(lengths)

    # check if output specified
    if (type(output_file) == str):
        if output_file.endswith(".bin"): # binary file
            with open(output_file, 'wt') as out:
                lengths.tofile(out)
        else:   # unaccepted file type
            raise ValueError(
                'output_file can only have suffixes .wig or .wig.gz.'
                )

    elif (output_file is not None):
        raise TypeError(
            f'output_file is unsupported type "{type(input_file)}". '
            'output_file should be a string specifying the path of the file '
            'to write output scores to.'
            )

    if (verbose):
        end_time = time.time()
        print(f'frag_length took {end_time - start_time} s to complete')

    return lengths


def frag_center_coverage(input_file,
                         contig,
                         start,
                         stop,
                         output_file=None,
                         quality_threshold=15,
                         verbose=False):
    """
    Return estimated fragment coverage over specified `contig` and
    region of`input_file`. Uses an algorithm where the midpoints of
    fragments are calculated and coverage is tabulated from the
    midpoints that fall into the specified region. Not suitable for
    fragments of size approaching region size.

    Parameters
    ----------
    input_file : str or pysam.AlignmentFile
        BAM, SAM, or CRAM file containing paired-end fragment reads or
        its path. `AlignmentFile` must be opened in read mode.
    contig : string
    start : int
    stop : int
    output_file : string, optional
    quality_threshold : int, optional
    verbose : bool, optional

    Returns
    -------
    coverage : int
        Fragment coverage over contig and region.
    """
    # TODO: determine if reference (like as found in pysam) is necessary
    # TODO: consider including region string (like in pysam)

    if (verbose):
        start_time = time.time()

    # initializing variable for coverage tuple outside of with statement
    coverage = 0

    if (type(input_file) == pysam.AlignmentFile):
        sam_file = input_file
        # Iterating on each read in file in specified contig/chromosome
        for read1 in sam_file.fetch(contig=contig):
            # Only select forward strand and filter out non-paired-end
            # reads and low-quality reads
            if (not_read1_or_low_quality(read1, quality_threshold)):
                pass
            else:
                # calculate mid-point of fragment
                center = read1.reference_start + read1.template_length // 2
                if ((center >= start) and (center < stop)):
                    coverage += 1
    else:
        with pysam.AlignmentFile(input_file, 'r') as sam_file:
            # Iterating on each read in file in
            # specified contig/chromosome
            for read1 in sam_file.fetch(contig=contig):
                # Only select forward strand and filter out
                # non-paired-end reads and low-quality reads
                if not_read1_or_low_quality(read1, quality_threshold):
                    pass
                else:
                    # calculate mid-point of fragment
                    center = read1.reference_start + read1.template_length // 2
                    if ((center >= start) and (center < stop)):
                        coverage += 1
    if (verbose):
        end_time = time.time()
        print(f'frag_coverage took {end_time - start_time} s to complete')

    return coverage


@jit(nopython=True)
def _single_wps(window_start: int,
                window_stop: int,
                window_position: int,
                frag_ends: np.ndarray[int, int]
                ) -> tuple[int, int]:
    # count number of totally spanning fragments
    is_spanning = ((frag_ends[:, 0] < window_start)
                   * (frag_ends[:, 1] > window_stop))
    num_spanning = np.sum(is_spanning)

    # count number of fragments with end in window
    is_start_in = ((frag_ends[:, 0] >= window_start)
                   * (frag_ends[:, 0] <= window_stop))
    is_stop_in = ((frag_ends[:, 1] >= window_start)
                  * (frag_ends[:, 1] <= window_stop))
    is_end_in = np.logical_or(is_start_in, is_stop_in)
    num_end_in = np.sum(is_end_in)

    # calculate wps and return
    return (window_position, num_spanning - num_end_in)


<<<<<<< HEAD
@jit(forceobj=True)
=======
@jit(nopython=True)
>>>>>>> 1f89a4db
def _vectorized_wps(frag_ends, window_starts, window_stops):
    """
    Unused helper function for vectorization
    """


    w_starts = np.column_stack(window_starts)
    w_stops = np.column_stack(window_stops)
    frag_starts = np.row_stack(frag_ends[:, 0])
    frag_stops = np.row_stack(frag_ends[:, 1])

    is_spanning = np.logical_and(
            np.less_equal(frag_starts, w_starts),
            np.greater_equal(frag_stops, w_stops))

    n_spanning = np.sum(is_spanning, axis=0)

    start_in = np.logical_and(
        np.less(frag_starts, w_starts),
        np.greater_equal(frag_starts, w_stops))

    stop_in = np.logical_and(
        np.less(frag_stops, w_starts),
        np.greater_equal(frag_stops, w_stops))

    end_in = np.logical_or(start_in, stop_in)

    n_end_in = np.sum(end_in, axis=0)

    scores = n_spanning - n_end_in

    return scores


@jit(nopython=True)
def _wps_loop(frag_ends: np.ndarray[int],
              start: int,
              stop: int,
              window_size: int):
    # array to store positions and scores
    scores = np.zeros((stop-start, 2))
    window_centers = np.arange(start, stop, dtype=np.int64)
    scores[:, 0] = window_centers
    window_starts = np.zeros(stop-start)
    window_stops = np.zeros(stop-start)
    np.rint(window_centers - window_size * 0.5, window_starts)
    np.rint(window_centers + window_size * 0.5 - 1, window_stops)
    # inclusive

    for i in range(stop-start):
        scores[i, :] = _single_wps(
            window_starts[i],
            window_stops[i],
            window_centers[i],
            frag_ends)

    return scores


def wps(input_file: Union[str, pysam.AlignmentFile],
        contig: str,
        start: Union[int, str],
        stop: Union[int, str],
        output_file: str=None,
        window_size: int=120,
        fraction_low: int=120,
        fraction_high: int=180,
        quality_threshold: int=15,
        verbose: Union[bool, int]=0
        ) -> np.ndarray[int, int]:
    """
    Return Windowed Protection Scores as specified in Snyder et al
    (2016) over a region [start,stop).

    Parameters
    ----------
    input_file : str or pysam.AlignmentFile
        BAM or SAM file containing paired-end fragment reads or its
        path. `AlignmentFile` must be opened in read mode.
    contig : str
    start : int
    stop : int
    output_file : string, optional
    window_size : int, optional
        Size of window to calculate WPS. Default is k = 120, equivalent
        to L-WPS.
    fraction_low : int, optional
        Specifies lowest fragment length included in calculation.
        Default is 120, equivalent to long fraction.
    fraction_high : int, optional
        Specifies highest fragment length included in calculation.
        Default is 120, equivalent to long fraction.
    quality_threshold : int, optional
    workers : int, optional
    verbose : bool, optional

    Returns
    -------
    scores : numpy.ndarray
        np array of shape (n, 2) where column 1 is the coordinate and
        column 2 is the score and n is the number of coordinates in
        region [start,stop)
    """

    if (verbose):
        start_time = time.time()
        print("Reading fragments")

    # set start and stop to ints
    start = int(start)
    stop = int(stop)

    # set minimum and maximum values for fragments. These extend farther
    # than needed
    minimum = round(start - window_size)
    maximum = round(stop + window_size)

    # read fragments from file
    frag_ends = frag_array(input_file,
                           contig,
                           quality_threshold,
                           minimum=minimum,
                           maximum=maximum,
                           fraction_low=fraction_low,
                           fraction_high=fraction_high,
                           verbose=(verbose>=2))

    if (verbose):
        print("Done reading fragments, preparing for WPS calculation.")
    # check if no fragments exist on this interval
    if (frag_ends.shape == (0, 2)):

        scores = np.zeros((stop-start, 2))
        scores[:, 0] = np.arange(start, stop, dtype=int)
    else:
        scores = _wps_loop(frag_ends, start, stop, window_size)


    # TODO: consider switch-case statements and determine if they
    # shouldn't be used for backwards compatability
    if (type(output_file) == str):   # check if output specified

        if (verbose):
            print('Writing to output file.')

        if output_file.endswith(".wig.gz"): # zipped wiggle
            with gzip.open(output_file, 'wt') as out:
                # declaration line
                out.write(
                    f'fixedStep\tchrom={contig}\tstart={start}\t'
                    f'step={1}\tspan={stop-start}\n'
                    )
                for score in scores[:, 1]:
                    out.write(f'{score}\n')

        elif output_file.endswith(".wig"):  # wiggle
            with open(output_file, 'wt') as out:
                # declaration line
                out.write(
                    f'fixedStep\tchrom={contig}\tstart={start}\tstep='
                    f'{1}\tspan={stop-start}\n'
                    )
                for score in scores[:, 1]:
                    out.write(f'{score}\n')

        else:   # unaccepted file type
            raise ValueError(
                'output_file can only have suffixes .wig or .wig.gz.'
                )

    elif (output_file is not None):
        raise TypeError(
            f'output_file is unsupported type "{type(input_file)}". '
            'output_file should be a string specifying the path of the file '
            'to output scores to.'
            )

    if (verbose):
        end_time = time.time()
        print(f'wps took {end_time - start_time} s to complete')

    return scores


def _agg_wps_single_contig(input_file: Union[str, str],
                           contig: str,
                           site_bed: str,
                           window_size: int=120,
                           size_around_sites: int=5000,
                           fraction_low: int=120,
                           fraction_high: int=180,
                           quality_threshold: int=15,
                           verbose: Union[int, bool]=0
                           ):
    """
    Helper function for aggregate_wps. Aggregates wps over sites in one
    contig.

    Parameters
    ----------
    input_file : str or pysam.AlignmentFile
        BAM or SAM file containing paired-end fragment reads or its
        path. `AlignmentFile` must be opened in read mode.
    contig : str
    window_size : int, optional
        Size of window to calculate WPS. Default is k = 120, equivalent
        to L-WPS.
    quality_threshold : int, optional
    workers : int, optional
    verbose : int or bool, optional

    Returns
    -------
    scores : numpy.ndarray
        np array of shape (window_size, 2) where column 1 is the coordinate and
        column 2 is the score.
    """
    if verbose:
        print(f'Aggregating over contig {contig}...')

    # Create tempfile and write contig fragments to
    print(f'Creating frag bed for {contig}')
    _, frag_bed= tf.mkstemp(suffix='.bed.gz', text=True)
    frag_bam_to_bed(input_file,
                    frag_bed,
                    contig=None,
                    quality_threshold=15,
                    verbose=False)

    scores = np.zeros((size_around_sites, 2))

    # Values to add to center of each site to get start and stop of each
    # wps function
    left_of_site = round(-size_around_sites / 2)
    right_of_site = round(size_around_sites / 2)

    assert right_of_site - left_of_site == size_around_sites
    scores[:, 0] = np.arange(left_of_site, right_of_site)

    unaggregated_scores = []

    if (verbose):
        print(f'Opening {input_file} for {contig}...')

    if (verbose >= 2):
        with open(site_bed, 'rt') as sites:
            print('File opened! counting lines for {contig}')
            bed_length = 0
            for line in sites:
                bed_length += 1
    with open(site_bed, 'rt') as sites:
        # verbose stuff
        if (verbose):
            print(f'File opened! Iterating through sites for {contig}...')

        # aggregate wps over sites in bed file
        for line in (
            tqdm(sites, total=bed_length) if verbose>=2 else sites
            ):
            line_items = line.split()
            if ('.' in line_items[5] or contig not in line_items[0]):
                continue
            single_scores = wps(frag_bed,
                                line_items[0],
                                int(line_items[1]) + left_of_site,
                                int(line_items[1]) + right_of_site,
                                output_file=None,
                                window_size=window_size,
                                fraction_low=fraction_low,
                                fraction_high=fraction_high,
                                quality_threshold=quality_threshold,
                                verbose=(verbose-2 if verbose-2>0 else 0)
                                )[:, 1]

            if ('+' in line_items[5]):
                unaggregated_scores.append(single_scores)
            elif ('-' in line_items[5]):
                single_scores = np.flip(single_scores)
                unaggregated_scores.append(single_scores)
            else:   # sites without strand direction are ignored
                pass
        scores[:, 1] = np.sum(unaggregated_scores, axis=0)

        if (verbose):
            print(f'Aggregation complete for {contig}!')

    return scores


def _contig_site_bams(site_bed: str,
                      genome_path: str
                      ) -> dict[str, BinaryIO]:
    with open(genome_path) as genome:
        contigs = [line.split()[0] for line in genome.readlines()]
    tempdir = tf.TemporaryDirectory()
    tempfiles = [f'{tempdir.name}/{contig}.bed' for contig in contigs]
    contig_dict = dict(zip(contigs, tempfiles))
    # TODO: this is known to be broken
    with open(site_bed) as sites:
        for line in sites:
            contig = line.split()[0]
            contig_dict[contig].write(line)
        print(contig_dict.values())
    for file in contig_dict.values():
        file.seek(0)
    return contig_dict


def aggregate_wps(input_file: Union[pysam.AlignmentFile, str],
                  site_bed: str,
                  output_file: str=None,
                  window_size: int=120,
                  size_around_sites: int=5000,
                  fraction_low: int=120,
                  fraction_high: int=180,
                  quality_threshold: int=15,
                  workers: int=1,
                  verbose: Union[bool, int]=0
                  ) -> np.ndarray[int, int]:
    """
    Function that aggregates WPS over sites in BED file
    """
    if (verbose):
        start_time = time.time()
        print(
            f"""
            Calculating aggregate WPS
            input_file: {input_file}
            site_bed: {site_bed}
            output_file: {output_file}
            window_size: {window_size}
            size_around_sites: {size_around_sites}
            quality_threshold: {quality_threshold}
            verbose: {verbose}
            """
            )

    with open(site_bed) as bed_file:
        contigs = []
        for line in bed_file:
            contig = line.split()[0].strip()
            if contig not in contigs:
                contigs.append(contig)

        num_contigs = len(contigs)

    if (verbose):
        print(f'Fragments for {num_contigs} contigs detected.')

    if (verbose >= 2):
        for contig in contigs:
            print(contig)

    input_tuples = zip([input_file] * num_contigs,
                       contigs,
                       [site_bed] * num_contigs,
                       [window_size] * num_contigs,
                       [size_around_sites] * num_contigs,
                       [fraction_low] * num_contigs,
                       [fraction_high] * num_contigs,
                       [quality_threshold] * num_contigs,
                       [verbose - 1 if verbose >= 1 else 0] * num_contigs)

    if (verbose):
        print('Calculating...')

    with Pool(workers) as pool:
        contig_scores = pool.starmap(_agg_wps_single_contig, input_tuples)

    if (verbose):
        print('Compiling scores')

    scores = np.zeros((size_around_sites, 2))
    left_of_site = round(-size_around_sites / 2)
    right_of_site = round(size_around_sites / 2)
    assert right_of_site - left_of_site == size_around_sites
    scores[:, 0] = np.arange(left_of_site, right_of_site)

    for contig_score in contig_scores:
        scores[:, 1] = scores[:, 1] + contig_score[:, 1]

    """
    scores = np.zeros((size_around_sites, 2))

    # Values to add to center of each site to get start and stop of each
    # wps function
    left_of_site = round(-size_around_sites / 2)
    right_of_site = round(size_around_sites / 2)

    assert right_of_site - left_of_site == size_around_sites
    scores[:, 0] = np.arange(left_of_site, right_of_site)

    unaggregated_scores = []

    if (verbose):
        print(f'Opening {input_file}...')

    with pysam.AlignmentFile(input_file) as file:
        if (verbose >= 2):
            with open(site_bed, 'rt') as sites:
                print('File opened! counting lines')
                bed_length = 0
                for line in sites:
                    bed_length += 1
        with open(site_bed, 'rt') as sites:
            # verbose stuff
            if (verbose):
                print(f'File opened! Iterating through sites...')

            # aggregate wps over sites in bed file
            for line in (
                tqdm(sites, total=bed_length) if verbose>=2 else sites
                ):
                line_items = line.split()
                if ('.' in line_items[5]):
                    continue
                single_scores = wps(file,
                                    line_items[0],
                                    int(line_items[1]) + left_of_site,
                                    int(line_items[1]) + right_of_site,
                                    output_file=None,
                                    window_size=window_size,
                                    fraction_low=fraction_low,
                                    fraction_high=fraction_high,
                                    quality_threshold=quality_threshold,
                                    verbose=(verbose-2 if verbose-2>0 else 0)
                                    )[:, 1]

                if ('+' in line_items[5]):
                    unaggregated_scores.append(single_scores)
                elif ('-' in line_items[5]):
                    single_scores = np.flip(single_scores)
                    unaggregated_scores.append(single_scores)
                else:   # sites without strand direction are ignored
                    pass
            scores[:, 1] = np.sum(unaggregated_scores, axis=0)

    if (verbose):
        print(f'Aggregation complete!')
    """


    if (type(output_file) == str):   # check if output specified
        if (verbose):
            print(f'Output file {output_file} specified. Opening...')
        if output_file.endswith(".wig.gz"): # zipped wiggle
            with gzip.open(output_file, 'wt') as out:
                if (verbose):
                    print(f'File opened! Writing...')

                # declaration line
                out.write(
                    f'fixedStep\tchrom=.\tstart={left_of_site}\tstep={1}\tspan'
                    f'={window_size}\n'
                    )
                for score in (tqdm(scores[:, 1])
                              if verbose >= 2
                              else scores[:, 1]):
                    out.write(f'{score}\n')

        elif output_file.endswith(".wig"):  # wiggle
            with open(output_file, 'wt') as out:
                if (verbose):
                    print(f'File opened! Writing...')
                # declaration line
                out.write(
                    f'fixedStep\tchrom=.\tstart={left_of_site}\tstep={1}\tspan'
                    f'={window_size}\n'
                    )
                for score in (tqdm(scores[:, 1])
                              if verbose >= 2
                              else scores[:, 1]):
                    out.write(f'{score}\n')

        else:   # unaccepted file type
            raise ValueError(
                'output_file can only have suffixes .wig or .wig.gz.'
                )

    elif (output_file is not None):
        raise TypeError(
            f'output_file is unsupported type "{type(input_file)}". '
            'output_file should be a string specifying the path of the file '
            'to output scores to.'
            )

    if (verbose):
        end_time = time.time()
        print(f'aggregate_wps took {end_time - start_time} s to complete')

    return scores


# TODO: look through argparse args and fix them all
if __name__ == '__main__':
    parser = argparse.ArgumentParser(
        description='Calculates fragmentation features given a CRAM/BAM/SAM '
        'file',
        epilog='')
    subparsers = parser.add_subparsers(title='subcommands',
                                       dest='subcommand')

    # Common arguments

    # Subcommand 1: frag-coverage
    parser_command1 = subparsers.add_parser('frag-center-coverage',
                                            description=(
                                                'Calculates fragmentation '
                                                'coverage over a region given '
                                                'a CRAM/BAM/SAM file')
                                            )
    # inclusive location of region start in 0-based coordinate system.
    # If not included, will end at the end of the chromosome
    parser_command1.add_argument('--start', type=int)
    # exclusive location of region end in 0-based coordinate system.
    # If not included, will end at the end of the chromosome
    parser_command1.add_argument('--stop', type=int)
    parser_command1.add_argument('--region')   # samtools region string
    parser_command1.add_argument('--method', default="frag-center")
    parser_command1.add_argument('-v', '--verbose', default=False, type=bool)
    parser_command1.set_defaults(func=frag_center_coverage)

    # Subcommand 2: frag-length
    parser_command2 = subparsers.add_parser(
        'frag-length', prog='frag-length',
        description='Calculates fragment lengths given a CRAM/BAM/SAM file'
        )
    parser_command2.add_argument('input_file')
    parser_command2.add_argument('--contig')
    parser_command2.add_argument('--output_file')
    parser_command2.add_argument('--workers', default=1, type=int)
    parser_command2.add_argument('--quality_threshold', default=15, type=int)
    parser_command2.add_argument('-v', '--verbose', action='store_true')
    parser_command2.set_defaults(func=frag_length)

    # Subcommand 3: wps()
    parser_command3 = subparsers.add_parser(
        'wps', prog='wps',
        description='Calculates Windowed Protection Score over a region given '
        'a CRAM/BAM/SAM file'
        )
    parser_command3.add_argument('input_file')
    parser_command3.add_argument('contig')
    # inclusive location of region start in 0-based coordinate system.
    # If not included, will start at the beginning of the chromosome
    parser_command3.add_argument('start', type=int)
    # exclusive location of region end in 0-based coordinate system.
    # If not included, will end at the end of the chromosome
    parser_command3.add_argument('stop', type=int)
    parser_command3.add_argument('-o', '--output_file')
    parser_command3.add_argument('--window_size', default=120, type=int)
    parser_command3.add_argument('-lo', '--fraction_low', default=120,
                                 type=int)
    parser_command3.add_argument('-hi', '--fraction_high', default=180,
                                 type=int)
    parser_command3.add_argument('--quality_threshold', default=15, type=int)
    parser_command3.add_argument('-v', '--verbose', action='count')
    parser_command3.set_defaults(func=wps)

    # Subcommand 4: aggregate-wps
    parser_command4 = subparsers.add_parser(
        'aggregate-wps',
        prog='aggregate-wps',
        description='Calculates Windowed Protection Score over a region '
        'around sites specified in a BED file from alignments in a '
        'CRAM/BAM/SAM file'
        )
    parser_command4.add_argument('input_file')
    parser_command4.add_argument('site_bed')
    parser_command4.add_argument('-o', '--output_file')
    parser_command4.add_argument('--size_around_sites', default=5000, type=int)
    parser_command4.add_argument('--window_size', default=120, type=int)
    parser_command4.add_argument('-lo', '--fraction_low', default=120,
                                 type=int)
    parser_command4.add_argument('-hi', '--fraction_high', default=180,
                                 type=int)
    parser_command4.add_argument('--workers', default=1, type=int)
    parser_command4.add_argument('-v', '--verbose', action='count')
    parser_command4.set_defaults(func=aggregate_wps)


    args = parser.parse_args()
    function = args.func
    funcargs = vars(args)
    funcargs.pop('func')
    funcargs.pop('subcommand')
    # print(funcargs)
    function(**funcargs)<|MERGE_RESOLUTION|>--- conflicted
+++ resolved
@@ -157,13 +157,8 @@
     return frag_ends
 
 
-<<<<<<< HEAD
 @jit(forceobj=True)
-def _bed_frag_array(bed_file,
-=======
-@jit
 def _bed_frag_array(bed_file: TextIO,
->>>>>>> 1f89a4db
                     contig: str,
                     has_min_max: bool,
                     quality_threshold:int=15,
@@ -570,11 +565,8 @@
     return (window_position, num_spanning - num_end_in)
 
 
-<<<<<<< HEAD
-@jit(forceobj=True)
-=======
+
 @jit(nopython=True)
->>>>>>> 1f89a4db
 def _vectorized_wps(frag_ends, window_starts, window_stops):
     """
     Unused helper function for vectorization
