#!/usr/bin/env python3
"""
Module containing command and subcommands for `finaletoolkit` CLI
standalone program.
"""

from __future__ import annotations
import argparse

from finaletoolkit import __version__
from finaletoolkit.frag.frag_length import (
    frag_length_bins, frag_length_intervals
)
from finaletoolkit.utils.agg_bw import agg_bw
from finaletoolkit.utils.filter_bam import filter_bam
from finaletoolkit.frag.coverage import coverage
from finaletoolkit.frag.multi_wps import multi_wps
from finaletoolkit.frag.delfi import delfi
from finaletoolkit.frag.adjust_wps import adjust_wps
from finaletoolkit.frag.delfi_gc_correct import cli_delfi_gc_correct
from finaletoolkit.frag.end_motifs import (
    end_motifs, _cli_mds, _cli_interval_mds, interval_end_motifs)
from finaletoolkit.frag.cleavage_profile import _cli_cleavage_profile
from finaletoolkit.genome.gaps import _cli_gap_bed


def main_cli_parser():
    """
    Returns argparse parser for CLI.
    """

    parser = argparse.ArgumentParser(
        description='FinaleToolkit is a package and standalone program '
        'to extract fragmentation features of cell-free DNA from '
        'paired-end sequencing data.',
        epilog='')
    parser.add_argument(
        '-v',
        '--version',
        action='version',
        version=f'FinaleToolkit {__version__}')
    subparsers = parser.add_subparsers()

    cli_coverage = subparsers.add_parser(
        'coverage',
        description='Calculates fragmentation coverage over intervals '
        'defined in a BED file based on alignment data from a '
        'BAM/SAM/CRAM/Fragment file.')
    cli_coverage.add_argument(
        'input_file',
        help='Path to a BAM/SAM/CRAM/Fragment file containing fragment '
        'data.')
    cli_coverage.add_argument(
        'interval_file',
        help='Path to a BED file containing intervals to calculate '
        'coverage over.')
    cli_coverage.add_argument(
        '-o',
        '--output_file',
        default='-',
        help='A BED file containing coverage values over the intervals '
        'specified in interval file.')
    cli_coverage.add_argument(
        '-s',
        '--scale-factor',
        default=1e6,
        type=float,
        help='Scale factor for coverage values.')
    cli_coverage.add_argument(
        '-q',
        '--quality_threshold',
        default=30,
        type=int,
        help='Minimum mapping quality threshold.')
    cli_coverage.add_argument(
        '-w',
        '--workers',
        default=1,
        type=int,
        help='Number of worker processes.')
    cli_coverage.add_argument(
        '-v',
        '--verbose',
        action='store_true',
        help='Enable verbose mode to display detailed processing information.')
    cli_coverage.set_defaults(
        func=coverage)

    cli_frag_length_bins = subparsers.add_parser(
        'frag-length-bins',
        prog='finaletoolkit-frag-length-bins',
        description='Retrieves fragment lengths grouped in bins given a'
        ' BAM/SAM/CRAM/Fragment file.')
    cli_frag_length_bins.add_argument(
        'input_file',
        help='Path to a BAM/SAM/CRAM/Fragment file containing fragment data.')
    cli_frag_length_bins.add_argument(
        '-c',
        '--contig',
        type=str,
        help='Specify the contig or chromosome to select fragments from'
        '. (Required if using --start or --stop.)')
    cli_frag_length_bins.add_argument(
        '-S',
        '--start',
        type=int,
        help='Specify the 0-based left-most coordinate of the interval '
        'to select fragments from. (Must also specify --contig.)')
    cli_frag_length_bins.add_argument(
        '-p',
        '--intersect_policy',
        choices=['midpoint',
        'any'],
        default='midpoint',
        type=str,
        help='Specifies what policy is used to include fragments in the'
        ' given interval. See User Guide for more information.')
    cli_frag_length_bins.add_argument(
        '-E',
        '--stop',
        help='Specify the 1-based right-most coordinate of the interval'
        ' to select fragments from. (Must also specify --contig.)',
        type=int)
    cli_frag_length_bins.add_argument(
        '--bin-size',
        type=int,
        help='Specify the size of the bins to group fragment lengths '
        'into.')
    cli_frag_length_bins.add_argument(
        '-o',
        '--output_file',
        default='-',
        type=str,
        help='A .TSV file containing containing fragment lengths binned'
        ' according to the specified bin size.')
    cli_frag_length_bins.add_argument(
        '--contig-by-contig',
        action='store_true',
        help='Placeholder, not implemented.')
    cli_frag_length_bins.add_argument(
        '--histogram',
        action='store_true',
        help='Enable histogram mode to display histogram in terminal.')
    cli_frag_length_bins.add_argument(
        '-q',
        '--quality_threshold',
        default=30,
        type=int,
        help="Minimum mapping quality threshold.")
    cli_frag_length_bins.add_argument(
        '-v',
        '--verbose',
        action='count',
        default=0,
        help='Enable verbose mode to display detailed processing '
        'information.')
    cli_frag_length_bins.set_defaults(func=frag_length_bins)

    cli_frag_length_intervals = subparsers.add_parser(
        'frag-length-intervals',
        description='Retrieves fragment length summary statistics over '
        'intervals defined in a BED file based on alignment data from a'
        ' BAM/SAM/CRAM/Fragment file.')
    cli_frag_length_intervals.add_argument(
        'input_file',
        help='Path to a BAM/SAM/CRAM/Fragment file containing fragment '
        'data.')
    cli_frag_length_intervals.add_argument(
        'interval_file',
        help='Path to a BED file containing intervals to retrieve '
        'fragment length summary statistics over.')
    cli_frag_length_intervals.add_argument(
        '-p',
        '--intersect_policy',
        choices=['midpoint',
        'any'],
        default='midpoint',
        type=str,
        help='Specifies what policy is used to include fragments in the'
        ' given interval. See User Guide for more information.')
    cli_frag_length_intervals.add_argument(
        '-o',
        '--output-file',
        default='-',
        help='A BED file containing fragment length summary statistics '
        '(mean, median, st. dev, min, max) over the intervals specified'
        ' in the interval file.')
    cli_frag_length_intervals.add_argument(
        '-q',
        '--quality-threshold',
        default=30,
        type=int,
        help='Minimum mapping quality threshold.')
    cli_frag_length_intervals.add_argument(
        '-w',
        '--workers',
        default=1,
        type=int,
        help='Number of worker processes.')
    cli_frag_length_intervals.add_argument(
        '-v',
        '--verbose',
        default=0,
        action='count',
        help='Enable verbose mode to display detailed processing '
        'information.')
    cli_frag_length_intervals.set_defaults(func=frag_length_intervals)

<<<<<<< HEAD
    cli_cleavage_profile = subparsers.add_parser('cleavage-profile', prog='finaletoolkit-cleavage-profile', description='Calculates cleavage proportion over intervals defined in a BED file based on alignment data from a BAM/SAM/CRAM/Fragment file.')
    cli_cleavage_profile.add_argument('input_file', help='Path to a BAM/SAM/CRAM/Fragment file containing fragment data.')
    cli_cleavage_profile.add_argument('interval_file', help='Path to a BED file containing intervals to calculates cleavage proportion over.')
    cli_cleavage_profile.add_argument('chrom_sizes', help='A .chrom.sizes file containing chromosome sizes.')
    cli_cleavage_profile.add_argument('-o', '--output_file', default='-', help='A bigWig file containing the cleavage proportion results over the intervals specified in interval file.',)
    cli_cleavage_profile.add_argument('-lo', '--fraction_low', default=120, type=int, help="Minimum length for a fragment to be included in cleavage proportion calculation.")
    cli_cleavage_profile.add_argument('-hi', '--fraction_high', default=180, type=int, help="Maximum length for a fragment to be included in cleavage proportion calculation.")
    cli_cleavage_profile.add_argument('-q', '--quality-threshold', default=20, type=int, help='Minimum mapping quality threshold.')
    cli_cleavage_profile.add_argument('-l', '--left', default=0, type=int, help='Number of base pairs to subtract from start coordinate to create interval. Useful when dealing with BED files with only CpG coordinates.')
    cli_cleavage_profile.add_argument('-r','--right', default=0, type=int, help='Number of base pairs to add to stop coordinate to create interval. Useful when dealing with BED files with only CpG coordinates.')
    cli_cleavage_profile.add_argument('-w', '--workers', default=1, type=int, help='Number of worker processes.')
    cli_cleavage_profile.add_argument('-v', '--verbose', default=0, action='count', help='Enable verbose mode to display detailed processing information.')
=======
    cli_cleavage_profile = subparsers.add_parser(
        'cleavage-profile',
        prog='finaletoolkit-cleavage-profile',
        description='Calculates cleavage proportion over intervals defined in '
        'a BED file based on alignment data from a BAM/SAM/CRAM/Fragment '
        'file.')
    cli_cleavage_profile.add_argument(
        'input_file',
        help='Path to a BAM/SAM/CRAM/Fragment file containing fragment data.')
    cli_cleavage_profile.add_argument(
        'interval_file',
        help='Path to a BED file containing intervals to calculates cleavage '
        'proportion over.')
    cli_cleavage_profile.add_argument(
        '-o',
        '--output_file',
        default='-',
        help='A bigWig file containing the cleavage proportion results over '
        'the intervals specified in interval file.',)
    cli_cleavage_profile.add_argument(
        '-lo',
        '--fraction_low',
        default=120,
        type=int,
        help="Minimum length for a fragment to be included in cleavage "
        "proportion calculation.")
    cli_cleavage_profile.add_argument(
        '-hi',
        '--fraction_high',
        default=180,
        type=int,
        help="Maximum length for a fragment to be included in cleavage "
        "proportion calculation.")
    cli_cleavage_profile.add_argument(
        '-q',
        '--quality-threshold',
        default=20,
        type=int,
        help='Minimum mapping quality threshold.')
    cli_cleavage_profile.add_argument(
        '-l',
        '--left',
        default=0,
        type=int,
        help='Number of base pairs to subtract from start coordinate to create'
        ' interval. Useful when dealing with BED files with only CpG '
        'coordinates.')
    cli_cleavage_profile.add_argument(
        '-r','--right',
        default=0,
        type=int,
        help='Number of base pairs to add to stop coordinate to create '
        'interval. Useful when dealing with BED files with only CpG '
        'coordinates.')
    cli_cleavage_profile.add_argument(
        '-w',
        '--workers',
        default=1,
        type=int,
        help='Number of worker processes.')
    cli_cleavage_profile.add_argument(
        '-v',
        '--verbose',
        default=0,
        action='count',
        help='Enable verbose mode to display detailed processing information.')
>>>>>>> 79391d1e
    cli_cleavage_profile.set_defaults(func=_cli_cleavage_profile)

    cli_wps = subparsers.add_parser(
        'wps',
        prog='finaletoolkit-wps',
        description='Calculates Windowed Protection Score (WPS) over '
        'intervals defined in a BED file based on alignment data from a'
        ' BAM/SAM/CRAM/Fragment file.')
    cli_wps.add_argument(
        'input_file',
        help='Path to a BAM/SAM/CRAM/Fragment file containing fragment '
        'data.')
    cli_wps.add_argument(
        'site_bed',
        help='Path to a BED file containing intervals to calculate WPS '
        'over.')
    cli_wps.add_argument(
        '-o',
        '--output_file',
        default='-',
        help='A bigWig file containing the WPS results over the '
        'intervals specified in interval file.')
    cli_wps.add_argument(
        '-i',
        '--interval_size',
        default=5000,
        type=int,
        help='Size in bp of each interval in the interval file.')
    cli_wps.add_argument(
        '-W',
        '--window_size',
        default=120,
        type=int,
        help='Size of the sliding window used to calculate WPS scores.')
    cli_wps.add_argument(
        '-lo',
        '--fraction_low',
        default=120,
        type=int,
        help='Minimum length for a fragment to be included in WPS '
        'calculation.')
    cli_wps.add_argument(
        '-hi',
        '--fraction_high',
        default=180,
        type=int,
         help='Maximum length for a fragment to be included in WPS '
         'calculation.')
    cli_wps.add_argument(
        '-q',
        '--quality_threshold',
        default=30,
        type=int,
        help="Minimum mapping quality threshold.")
    cli_wps.add_argument(
        '-w',
        '--workers',
        default=1,
        type=int,
        help='Number of worker processes.')
    cli_wps.add_argument(
        '-v',
        '--verbose',
        action='count',
        default=0,
        help='Enable verbose mode to display detailed processing information.')
    cli_wps.set_defaults(func=multi_wps)

    cli_adjust_wps = subparsers.add_parser(
        'adjust-wps',
        prog='finaletoolkit-adjust-wps',
        description='Adjusts raw Windowed Protection Score (WPS) by applying a'
        ' median filter and Savitsky-Golay filter.')
    cli_adjust_wps.add_argument(
        'input_file',
        help='A bigWig file containing the WPS results over the intervals '
        'specified in interval file.')
    cli_adjust_wps.add_argument(
        'interval_file',
        help='Path to a BED file containing intervals to WPS was calculated '
        'over.')
    cli_adjust_wps.add_argument(
        'genome_file',
        help='A .chrom.sizes file containing chromosome sizes.')
    cli_adjust_wps.add_argument(
        '-o',
        '--output-file',
        default='-',
        help='A bigWig file containing the adjusted WPS results over the '
        'intervals specified in interval file.')
    cli_adjust_wps.add_argument(
        '-i',
        '--interval_size',
        default=5000,
        type=int,
        help='Size in bp of each interval in the interval file.')
    cli_adjust_wps.add_argument(
        '-m',
        '--median-window-size',
        default=1000,
        type=int,
        help='Size of the median filter window used to adjust WPS scores.')
    cli_adjust_wps.add_argument(
        '-s',
        '--savgol-window-size',
        default=21,
        type=int,
        help='Size of the Savitsky-Golay filter window used to adjust WPS '
        'scores.')
    cli_adjust_wps.add_argument(
        '-p',
        '--savgol-poly-deg',
        default=2,
        type=int,
        help='Degree polynomial for Savitsky-Golay filter.')
    cli_adjust_wps.add_argument(
        '-w',
        '--workers',
        default=1,
        type=int,
        help='Number of worker processes.')
    cli_adjust_wps.add_argument(
        '--mean',
        action='store_true',
        help='A mean filter is used instead of median.')
    cli_adjust_wps.add_argument(
        '--subtract-edges',
        action='store_true',
        help='Take the median of the first and last 500 bases in a window and '
        'subtract from the whole interval.')
    cli_adjust_wps.add_argument(
        '-v',
        '--verbose',
        action='count',
        help='Enable verbose mode to display detailed processing information.')
    cli_adjust_wps.set_defaults(func=adjust_wps)

    cli_delfi = subparsers.add_parser(
        'delfi',
        prog='finaletoolkit-delfi',
        description='Calculates DELFI featrues over genome, returning '
        'information about (GC-corrected) short fragments, long '
        'fragments, DELFI ratio, and total fragments. NOTE: Due to some'
        ' ad hoc implementation details, currently the only accepted '
        'reference genome is hg19.')
    cli_delfi.add_argument(
        'input_file',
        help="Path to a BAM/SAM/CRAM/Fragment file containing fragment data.")
    cli_delfi.add_argument(
        'autosomes',
        help="Tab-delimited file containing (1) autosome name and (2) integer "
        "length of chromosome in base pairs.")
    cli_delfi.add_argument(
        'reference_file',
        help="The .2bit file for the associate reference genome sequence used "
        "during alignment.")
    cli_delfi.add_argument(
        'bins_file',
        help="A BED file containing bins over which to calculate DELFI. To "
        "replicate Cristiano et al.'s methodology, use 100kb bins over human "
        "autosomes.")
    cli_delfi.add_argument(
        '-b',
        '--blacklist-file',
        help="BED file containing regions to ignore when calculating DELFI.")
    cli_delfi.add_argument(
        '-g',
        '--gap-file',
        help='BED4 format file containing columns for "chrom", "start",'
        '"stop", and "type". The "type" column should denote whether '
        'the entry corresponds to a "centromere", "telomere", or "short'
        ' arm", and entries not falling into these categories are '
        'ignored. This information corresponds to the "gap" track for '
        'hg19 in the UCSC Genome Browser.')
    cli_delfi.add_argument(
        '-o',
        '--output-file',
        default='-',
        help='BED, bed.gz, TSV, or CSV file to write DELFI data to. If '
        '"-", writes to stdout.')
    cli_delfi.add_argument(
        '-G',
        '--no-gc-correct',
        action='store_false',
        dest="gc_correct",
        help="Skip GC correction.")
    cli_delfi.add_argument(
        '-R',
        '--keep-nocov',
        action='store_false',
        dest="remove_nocov",
        help="Skip removal two regions in hg19 with no coverage. Use this flag"
        " when not using hg19 human reference genome.")
    cli_delfi.add_argument(
        '-M',
        '--no-merge-bins',
        action='store_false',
        dest="merge_bins",
        help="Keep 100kb bins and do not merge to 5Mb size.")
    cli_delfi.add_argument(
        '-q',
        '--quality-threshold',
        default=30,
        type=int,
        help="Minimum mapping quality threshold.")
    cli_delfi.add_argument(
        '-w',
        '--workers',
        default=1,
        type=int,
        help="Number of worker processes.")
    cli_delfi.add_argument(
        '-v',
        '--verbose',
        action='count',
        default=0,
        help='Enable verbose mode to display detailed processing information.')
    cli_delfi.set_defaults(func=delfi)

    cli_delfi_gc = subparsers.add_parser(
        'delfi-gc-correct',
        prog='finaletoolkit-delfi-gc-correct',
        description='Performs gc-correction on raw delfi data.')
    cli_delfi_gc.add_argument(
        'input_file',
        help='BED file containing raw DELFI data. Raw DELFI data should'
        ' only have columns for "contig", "start", "stop", "arm", '
        '"short", "long", "gc", "num_frags", "ratio".')
    cli_delfi_gc.add_argument(
        '-o',
        '--output-file',
        default='-',
        help='BED to print GC-corrected DELFI fractions. If "-", will '
        'write to stdout.')
    cli_delfi_gc.add_argument(
        '--header-lines',
        default=1,
        type=int,
        help='Number of header lines in BED.')
    cli_delfi_gc.add_argument(
        '-v',
        '--verbose',
        action='count',
        help='Enable verbose mode to display detailed processing information.')
    cli_delfi_gc.set_defaults(func=cli_delfi_gc_correct)

    cli_motifs = subparsers.add_parser(
        'end-motifs',
        prog='finaletoolkit-end-motifs',
        description="Measures frequency of k-mer 5' end motifs.")
    cli_motifs.add_argument(
        'input_file',
        help='Path to a BAM/SAM/CRAM/Fragment file containing fragment data.')
    cli_motifs.add_argument(
        'refseq_file',
        help='The .2bit file for the associate reference genome sequence used '
        'during alignment.')
    cli_motifs.add_argument(
        '-k',
        default=4,
        type=int,
        help='Length of k-mer.')
    cli_motifs.add_argument(
        '-o',
        '--output-file',
        default='-',
        help='TSV to print k-mer frequencies. If "-", will write to stdout.')
    cli_motifs.add_argument(
        '-q',
        '--quality-threshold',
        default=20,
        type=int,
        help='Minimum mapping quality threshold.')
    cli_motifs.add_argument(
        '-w',
        '--workers',
        default=1,
        type=int,
        help='Number of worker processes.')
    cli_motifs.add_argument(
        '-v',
        '--verbose',
        default=0,
        action='count',
        help='Enable verbose mode to display detailed processing information.')
    cli_motifs.set_defaults(func=end_motifs)


    cli_interval_motifs = subparsers.add_parser(
        'interval-end-motifs',
        prog='finaletoolkit-interval-end-motifs',
        description="Measures frequency of k-mer 5' end motifs in each region "
        "specified in a BED file and writes data into a table.")
    cli_interval_motifs.add_argument(
        'input_file',
        help='Path to a BAM/SAM/CRAM/Fragment file containing fragment data.')
    cli_interval_motifs.add_argument(
        'refseq_file',
        help='The .2bit file for the associate reference genome sequence used '
        'during alignment.')
    cli_interval_motifs.add_argument(
        'intervals',
        help='Path to a BED file containing intervals to retrieve end motif '
        'frequencies over.')
    cli_interval_motifs.add_argument(
        '-k',
        default=4,
        type=int,
        help='Length of k-mer.')
    cli_interval_motifs.add_argument(
        '-lo',
        '--fraction-low',
        default=10,
        type=int,
        help='Minimum length for a fragment to be included in end motif '
        'frequency.')
    cli_interval_motifs.add_argument(
        '-hi',
        '--fraction-high',
        default=600,
        type=int,
        help='Maximum length for a fragment to be included in end motif '
        'frequency.')
    cli_interval_motifs.add_argument(
        '-o',
        '--output-file',
        default='-',
        help="Path to TSV or CSV file to write end motif frequencies to.")
    cli_interval_motifs.add_argument(
        '-q',
        '--quality-threshold',
        default=20,
        type=int,
        help='Minimum mapping quality threshold.')
    cli_interval_motifs.add_argument(
        '-w',
        '--workers',
        default=1,
        type=int,
        help='Number of worker processes.')
    cli_interval_motifs.add_argument(
        '-v',
        '--verbose',
        default=0,
        action='count',
        help='Enable verbose mode to display detailed processing information.')
    cli_interval_motifs.set_defaults(func=interval_end_motifs)

    cli_mds = subparsers.add_parser(
        'mds',
        prog='finaletoolkit-mds',
        description='Reads k-mer frequencies from a file and calculates a '
        'motif diversity score (MDS) using normalized Shannon entropy as '
        'described by Jiang et al (2020).')
    cli_mds.add_argument(
        'file_path',
        nargs='?',
        default='-',
        help='Tab-delimited or similar file containing one column for all '
        'k-mers a one column for frequency. Reads from stdin by default.')
    cli_mds.add_argument(
        '-s',
        '--sep',
        default='\t',
        help='Separator used in tabular file.')
    cli_mds.add_argument(
        '--header',
        default=0,
        type=int,
        help='Number of header rows to ignore. Default is 0')
    cli_mds.set_defaults(func=_cli_mds)

    cli_interval_mds = subparsers.add_parser(
        'interval-mds',
        prog='finaletoolkit-interval-mds',
        description='Reads k-mer frequencies from a file and calculates a '
        'motif diversity score (MDS) for each interval using normalized '
        'Shannon entropy as described by Jiang et al (2020).')
    cli_interval_mds.add_argument(
        'file_path',
        nargs='?',
        default='-',
        help='Tab-delimited or similar file containing one column for all '
        'k-mers a one column for frequency. Reads from stdin by default.')
    cli_interval_mds.add_argument(
        '-s',
        '--sep',
        default='\t',
        help='Separator used in tabular file.')
    cli_interval_mds.add_argument(
        'file_out',
        default='-',
        help='Path to the output BED/BEDGraph file containing MDS for each '
        'interval.')
    cli_interval_mds.set_defaults(func=_cli_interval_mds)

    cli_filter_bam = subparsers.add_parser(
        'filter-bam',
        prog='finaletoolkit-filter-bam',
        description='Filters a BAM file so that all reads are in mapped pairs,'
        ' exceed a certain MAPQ, are not flagged for quality, are read1, are '
        'not secondary or supplementary alignments, and are on the same '
        'reference sequence as the mate.')
    cli_filter_bam.add_argument(
        'input_file',
        help='Path to BAM file.')
    cli_filter_bam.add_argument(
        '-r',
        '--region-file',
        default=None,
        help='Only output alignments overlapping the intervals in this BED '
        'file will be included.')
    cli_filter_bam.add_argument(
        '-o',
        '--output-file',
        default='-',
        help='Output BAM file path.')
    cli_filter_bam.add_argument(
        '-q',
        '--quality_threshold',
        type=int,
        default=30,
        help='Minimum mapping quality threshold.')
    cli_filter_bam.add_argument(
        '-hi',
        '--fraction-high',
        type=int,
        default=None,
        help='Maximum length for a fragment to be included in output BAM.')
    cli_filter_bam.add_argument(
        '-lo',
        '--fraction-low',
        type=int,
        default=None,
        help='Minimum length for a fragment to be included in output BAM.')
    cli_filter_bam.add_argument(
        '-w',
        '--workers',
        type=int,
        default=1,
        help='Number of worker processes.')
    cli_filter_bam.add_argument(
        '-v',
        '--verbose',
        action='count',
        help='Enable verbose mode to display detailed processing information.')
    cli_filter_bam.set_defaults(func=filter_bam)

    cli_agg_bw = subparsers.add_parser(
        'agg-bw',
        prog='finaletoolkit-agg-wps',
        description='Aggregates a bigWig signal over constant-length intervals'
        ' defined in a BED file.')
    cli_agg_bw.add_argument(
        'input_file',
        help=' A bigWig file containing signals over the intervals specified '
        'in interval file.')
    cli_agg_bw.add_argument(
        'interval_file',
        help='Path to a BED file containing intervals over which signals were '
        'calculated over.')
    cli_agg_bw.add_argument(
        '-o',
        '--output-file',
        default='-',
        help='A wiggle file containing the aggregate signal over the intervals'
        ' specified in interval file.')
    cli_agg_bw.add_argument(
        '-m',
        '--median-window-size',
        default=0,
        type=int,
        help='Size of the median filter window used to adjust WPS '
        'scores. Only modify if aggregating WPS signals.')
    cli_agg_bw.add_argument(
        '-v',
        '--verbose',
        action='count',
        help='Enable verbose mode to display detailed processing '
        'information.')
    cli_agg_bw.set_defaults(func=agg_bw)

    cli_gap_bed = subparsers.add_parser(
        'gap-bed',
        prog='finaletoolkit-gap-bed',
        description='Creates a BED4 file containing centromeres, telomeres, '
        'and short-arm intervals, similar to the gaps annotation track for '
        'hg19 found on the UCSC Genome Browser (Kent et al 2002). Currently '
        'only supports hg19, b37, human_g1k_v37, hg38, and GRCh38',
        epilog='Gap is used liberally in this command, and in the case '
        'hg38/GRCh38, may refer to regions where there no longer are gaps in '
        'the reference sequence.')
    cli_gap_bed.add_argument(
        'reference_genome',
        choices=['hg19',
        'b37','human_g1k_v37',
        'hg38',
        'GRCh38'],
        help='Reference genome to provide gaps for.')
    cli_gap_bed.add_argument(
        'output_file',
        help='Path to write BED file to. If "-" used, writes to stdout.')
    cli_gap_bed.set_defaults(func=_cli_gap_bed)

    return parser


def main_cli():
    """
    Function called when using `finaletoolkit` CLI standalone program.
    """
    parser = main_cli_parser()

    args = parser.parse_args()
    try:
        function = args.func
        funcargs = vars(args)
        funcargs.pop('func')

        function(**funcargs)
    except AttributeError:
        parser.print_help()
    
if __name__ == '__main__':
    main_cli()<|MERGE_RESOLUTION|>--- conflicted
+++ resolved
@@ -206,20 +206,6 @@
         'information.')
     cli_frag_length_intervals.set_defaults(func=frag_length_intervals)
 
-<<<<<<< HEAD
-    cli_cleavage_profile = subparsers.add_parser('cleavage-profile', prog='finaletoolkit-cleavage-profile', description='Calculates cleavage proportion over intervals defined in a BED file based on alignment data from a BAM/SAM/CRAM/Fragment file.')
-    cli_cleavage_profile.add_argument('input_file', help='Path to a BAM/SAM/CRAM/Fragment file containing fragment data.')
-    cli_cleavage_profile.add_argument('interval_file', help='Path to a BED file containing intervals to calculates cleavage proportion over.')
-    cli_cleavage_profile.add_argument('chrom_sizes', help='A .chrom.sizes file containing chromosome sizes.')
-    cli_cleavage_profile.add_argument('-o', '--output_file', default='-', help='A bigWig file containing the cleavage proportion results over the intervals specified in interval file.',)
-    cli_cleavage_profile.add_argument('-lo', '--fraction_low', default=120, type=int, help="Minimum length for a fragment to be included in cleavage proportion calculation.")
-    cli_cleavage_profile.add_argument('-hi', '--fraction_high', default=180, type=int, help="Maximum length for a fragment to be included in cleavage proportion calculation.")
-    cli_cleavage_profile.add_argument('-q', '--quality-threshold', default=20, type=int, help='Minimum mapping quality threshold.')
-    cli_cleavage_profile.add_argument('-l', '--left', default=0, type=int, help='Number of base pairs to subtract from start coordinate to create interval. Useful when dealing with BED files with only CpG coordinates.')
-    cli_cleavage_profile.add_argument('-r','--right', default=0, type=int, help='Number of base pairs to add to stop coordinate to create interval. Useful when dealing with BED files with only CpG coordinates.')
-    cli_cleavage_profile.add_argument('-w', '--workers', default=1, type=int, help='Number of worker processes.')
-    cli_cleavage_profile.add_argument('-v', '--verbose', default=0, action='count', help='Enable verbose mode to display detailed processing information.')
-=======
     cli_cleavage_profile = subparsers.add_parser(
         'cleavage-profile',
         prog='finaletoolkit-cleavage-profile',
@@ -233,6 +219,7 @@
         'interval_file',
         help='Path to a BED file containing intervals to calculates cleavage '
         'proportion over.')
+    cli_cleavage_profile.add_argument('chrom_sizes', help='A .chrom.sizes file containing chromosome sizes.')
     cli_cleavage_profile.add_argument(
         '-o',
         '--output_file',
@@ -286,7 +273,6 @@
         default=0,
         action='count',
         help='Enable verbose mode to display detailed processing information.')
->>>>>>> 79391d1e
     cli_cleavage_profile.set_defaults(func=_cli_cleavage_profile)
 
     cli_wps = subparsers.add_parser(
