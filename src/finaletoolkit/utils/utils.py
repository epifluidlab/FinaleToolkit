from __future__ import annotations
import time
import gzip
from typing import Generator
from sys import stderr
from pathlib import Path

import numpy as np
from numpy.typing import NDArray
from numba import jit
import pysam


def chrom_sizes_to_list(
    chrom_sizes_file: str | Path) -> list[tuple[str, int]]:
    """
    Reads chromosome names and sizes from a CHROMSIZE file into a list.

    Parameters
    ----------
    chrom_sizes_file: str or Path
        Tab-delimited file with column for chrom names and column for
        chrom sizes.
    
    Returns
    -------
    list of string, int tuples
        chrom names and sizes.
    """
    chrom_sizes = []
    with open(chrom_sizes_file, 'r') as file:
        for line in file:
            if line != '\n':
                chrom, size = line.strip().split('\t')
                chrom_sizes.append((chrom, int(size)))
    return chrom_sizes


def chrom_sizes_to_dict(
    chrom_sizes_file: str | Path) -> dict[str, int]:
    """
    Reads chromosome names and sizes from a CHROMSIZE file into a dict.

    Parameters
    ----------
    chrom_sizes_file: str or Path
        Tab-delimited file with column for chrom names and column for
        chrom sizes.
    
    Returns
    -------
    dict
        Chrom names are keys and values are int chrom sizes.
    """
    chrom_sizes = {}
    with open(chrom_sizes_file, 'r') as file:
        for line in file:
            if line != '\n':
                chrom, size = line.strip().split('\t')
                chrom_sizes[chrom] = int(size)
    return chrom_sizes


# FIXME: is this for lists or arrays?
def _merge_overlapping_intervals(intervals):
    intervals.sort(key=lambda x: x[0])
    merged = []
    for interval in intervals:
        if not merged or interval[0] > merged[-1][1]:
            merged.append(interval)
        else:
            merged[-1] = (merged[-1][0], max(merged[-1][1], interval[1]))
    return merged


def _reduce_overlaps_in_file(interval_file):
    intervals_dict = {}
    with open(interval_file, 'r') as file:
        for line in file:
            chrom, start, end = line.strip().split('\t')[:3]
            start, end = int(start), int(end)
            if chrom not in intervals_dict:
                intervals_dict[chrom] = []
            intervals_dict[chrom].append((start, end))

    reduced_intervals = {}
    for chrom, intervals in intervals_dict.items():
        reduced_intervals[chrom] = _merge_overlapping_intervals(intervals)
    return reduced_intervals    


def _convert_to_list(reduced_intervals):
    converted_intervals = {}
    for chrom, intervals in reduced_intervals.items():
        converted_intervals[chrom] = [[chrom, start, end] for start, end in intervals]
    return converted_intervals


def _merge_all_intervals(converted_intervals):
    all_intervals = []
    for intervals in converted_intervals.values():
        all_intervals.extend(intervals)
    return all_intervals


def frag_bam_to_bed(input_file: str | pysam.AlignmentFile,
                    output_file: str,
                    contig: str | None=None,
                    quality_threshold: int=30,
                    verbose: bool=False):
    """
    Take paired-end reads from bam_file and write to a BED file.

    Parameters
    ----------
    input_file : pysam.AlignedFile or str
    output_file : str
    contig : str, optional
    quality_threshold : int, optional
    verbose : bool, optional
    """
    if (verbose):
        start_time = time.time()
        print('Opening file')

    sam_file = None
    try:
        # Open file or asign AlignmentFile to sam_file
        if (type(input_file) == pysam.AlignmentFile):
            sam_file = input_file
        elif (type(input_file) == str):
            sam_file = pysam.AlignmentFile(input_file)
        else:
            raise TypeError(
                ("bam_file should be an AlignmentFile or path string.")
                )

        # Open output file
        if output_file.endswith('.gz'):
            out = gzip.open(output_file, 'wt')
        else:
            out = open(output_file, 'w')

        # iterate through reads and send to BED
        for read1 in sam_file.fetch(contig=contig):
            # Only select forward strand and filter out non-paired-end
            # reads and low-quality reads
            # FIXME: why is read1 not passing typechecking?
            if (_not_read1_or_low_quality(read1, quality_threshold)):
                pass
            else:
                out.write(
                    f'{read1.reference_name}\t{read1.reference_start}\t'
                    f'{read1.reference_start + read1.template_length}\n'
                    )
    except Exception as e:
        print("An error occurred:", str(e))

    finally:
        # Close everything when done
        if (type(input_file) == str and type(sam_file) is pysam.AlignmentFile):
            sam_file.close()
        out.close()

    if (verbose):
        end_time = time.time()
        print(f'frag_bam_to_bed took {end_time - start_time} s to complete',
              flush=True)

# FIXME: where and why is this used? It is similar to overlaps.
@jit(nopython=True)
def frags_in_region(frag_array: NDArray[np.int64],
                    minimum: int,
                    maximum: int) -> NDArray[np.int64]:
    """
    Takes an array of coordinates for ends of fragments and returns an
    array of fragments with coverage in the specified region. That is, a
    fragment is included if at least one base is in [minimum, maximum).

    Parameters
    ----------
    frag_array : ndarray
    minimum : int
    maximum : int

    Returns
    -------
    filtered_frags : ndarray
    """
    # Changed the code a bit to make it compatible with numba and not raise an error 
    starts = frag_array['start']
    stops = frag_array['stop']
    in_region = np.logical_and(np.less(starts,maximum), np.greater_equal(stops,minimum))
    filtered_frags = frag_array[in_region]
    return filtered_frags


def frag_generator(
<<<<<<< HEAD
    input_file: Union[str, pysam.AlignmentFile, pysam.TabixFile, Path],
    contig: str | None,
    quality_threshold: int=30,
    start: int | None=None,
    stop: int | None=None,
    fraction_low: int=120,
    fraction_high: int=180,
=======
    input_file: str | pysam.AlignmentFile | pysam.TabixFile | Path,
    contig: str|None=None,
    quality_threshold: int=30,
    start: int|None=None,
    stop: int|None=None,
    fraction_low: int|None=None,
    fraction_high: int|None=None,
>>>>>>> eef43014
    intersect_policy: str="midpoint",
    verbose: bool|int=False
) -> Generator[tuple]:
    """
    Reads from BAM, SAM, or BED file and returns tuples containing
    contig (chromosome), start, stop (end), mapq, and strand for each fragment.
    Optionally may filter for mapq, size, and intersection with a region.

    Parameters
    ----------
    input_file : str, pathlike, or AlignmentFile
        Fragment coordinates stored as a SAM, BAM, CRAM, tabix-indexed
        bed.gz, or tabix-indexed FinaleDB fragment file.
    contig : str
    quality_threshold : int, optional
    start : int, optional
    stop : int, optional
    fraction_low : int, optional
        Specifies lowest fragment length included in array. Default is
        None.
    fraction_high : int, optional
        Specifies highest fragment length included in array. Default is
        None.
    intersect_policy : str, optional
        Specifies what policy is used to include fragments in the
        given interval. Default is "midpoint". Policies include:
        - midpoint: the average of end coordinates of a fragment lies
        in the interval.
        - any: any part of the fragment is in the interval.
    verbose : bool, optional

    Returns
    -------
    frag_ends : Generator
        Generator that yields tuples:
        (contig: str, read_start: int, read_stop: int, mapq: int,
        read_on_plus: boolean)
    """
    try:
        # check type of input and open if needed
        input_file_is_path = False
        if isinstance(input_file, str) or isinstance(input_file, Path):
<<<<<<< HEAD
            input_file_is_path = True
=======
            input_file_is_path == True
            input_file = str(input_file)
>>>>>>> eef43014
            # check file type
            if ( # AlignmentFile
                str(input_file).endswith('.sam')
                or str(input_file).endswith('.bam')
                or str(input_file).endswith('.cram')
            ):
                is_sam = True
                sam_file = pysam.AlignmentFile(str(input_file), 'r')
            elif ( # Tabix indexed file
                str(input_file).endswith('frag.gz')
                or str(input_file).endswith('bed.gz')
            ):
                tbx = pysam.TabixFile(str(input_file), 'r')
                is_sam = False
                # check if input is FinaleDB Fragment file
                is_frag = str(input_file).endswith('frag.gz') 
            else:
                raise ValueError(
                    f"{input_file} is not an accepted file type. Only "
                    "SAM, CRAM, BAM, and Frag.gz files are accepted.")
        elif type(input_file) == pysam.AlignmentFile:
            input_file_is_path = False
            is_sam = True
            sam_file = input_file
        elif type(input_file) == pysam.TabixFile:
            input_file_is_path = False
            is_sam = False
            tbx = input_file
            is_frag = tbx.filename.endswith('frag.gz')
        else:
            raise TypeError(
                f'{type(input_file)} is invalid type for input_file.'
            )
            exit(1)
        
        # setting filter based on intersect policy
        if intersect_policy == 'midpoint':
            check_intersect = lambda r_start, r_stop, f_start, f_stop : (
                (r_start is None or _none_geq(((f_start+f_stop)//2), r_start))
                and (r_stop is None or ((f_start+f_stop)//2) < r_stop)
            )
        elif intersect_policy == 'any':
            check_intersect = lambda r_start, r_stop, f_start, f_stop : (
                (r_start is None or f_stop > r_start)
                and (r_stop is None or f_start < r_stop)
            )
        else:
            raise ValueError(f'{intersect_policy} is not a valid policy')

        # Raise exception if start and stop specified but not contig
        if contig is None and not (start is None and stop is None):
            if contig is None and start==0 and stop is None:
                pass
            else:
                raise ValueError("contig should be specified if start or "
                                 "stop given.")

        if is_sam: # AlignmentFile
            for read in sam_file.fetch(contig, start, stop):
                # Only select read1 and filter out non-paired-end
                # reads and low-quality reads
                try:
                    if (low_quality_read_pairs(read, quality_threshold)
                        or read.is_read2):
                        pass
                    elif (
                        _none_geq(abs(frag_length := read.template_length), fraction_low)
                        and _none_leq(abs(frag_length), fraction_high)
                    ):
                        if read.template_length > 0:
                            f_start = read.reference_start
                            f_stop = read.reference_start + read.template_length
                            if (check_intersect(start, stop, f_start, f_stop)):
                                assert read.reference_start < read.reference_start + read.template_length, f"forward start {read.reference_start} after stop {read.reference_start + read.template_length} on chrom {read.reference_name} with read_is_forward {read.is_forward}."
                                yield (
                                    read.reference_name,
                                    read.reference_start,
                                    read.reference_start + read.template_length,
                                    read.mapping_quality,
                                    read.is_forward
                                )
                        elif read.template_length < 0:
                            f_start = read.reference_end + read.template_length
                            f_stop = read.reference_end
                            if (check_intersect(start, stop, f_start, f_stop)):
                                assert read.reference_end + read.template_length < read.reference_end, f"reverse start {read.reference_end + read.template_length} after stop {read.reference_end} on chrom {read.reference_name} with read_is_forward {read.is_forward}."
                                yield (
                                    read.reference_name,
                                    read.reference_end + read.template_length,
                                    read.reference_end,
                                    read.mapping_quality,
                                    read.is_forward 
                                )
                except TypeError as e:
                    stderr.writelines(["Type error encountered.\n",
                                       f"Fragment length: {frag_length}\n",
                                       f"fraction_low: {fraction_low}\n",
                                       f"fraction_high: {fraction_high}\n",
                                       "Skipping interval.\n",
                                       f"Error: {e}\n"])

        else: # Tabix Indexed
            for line in tbx.fetch(
                contig, start, stop, parser=pysam.asTuple()
            ):
                read_start = int(line[1])
                read_stop = int(line[2])
                frag_length = read_stop - read_start
                if is_frag:
                    mapq = int(line[3])
                    read_on_plus = '+' in line[4]
                else:
                    mapq = int(line[4])
                    read_on_plus = '+' in line[5]
                    
                try:
                    if (_none_geq(frag_length, fraction_low)
                        and _none_leq(frag_length, fraction_high)
<<<<<<< HEAD
                        and _none_geq(mapq, quality_threshold)
                        and check_intersect(start, stop, read_start, read_stop)
=======
                        and mapq >= quality_threshold
>>>>>>> eef43014
                        ):
                        yield contig, read_start, read_stop, mapq, read_on_plus
                # HACK: read_length is sometimes None
                except TypeError as e:
                    stderr.writelines(["Type error encountered.\n",
                                       f"Fragment length: {frag_length}\n",
                                       f"fraction_low: {fraction_low}\n",
                                       f"fraction_high: {fraction_high}\n",
                                       "Skipping interval.\n",
                                       f"Error: {e}\n"])


    finally:
        if input_file_is_path and is_sam:
            sam_file.close()
        elif input_file_is_path:
            tbx.close()


def frag_array(
    input_file: str | pysam.AlignmentFile | pysam.TabixFile | Path,
    contig: str,
    quality_threshold: int=30,
    start: int | None=None,
    stop: int | None=None,
    fraction_low: int=120,
    fraction_high: int=180,
    intersect_policy: str="midpoint",
    verbose: bool=False
    ) -> NDArray:
    """
    Reads from BAM, SAM, or BED file and returns a three column matrix
    with fragment start and stop positions and strand.

    Parameters
    ----------
    input_file : str or AlignmentFile
    contig : str
    quality_threshold : int, optional
    start : int, optional
    stop : int, optional
    fraction_low : int, optional
        Specifies lowest fragment length included in array. Default is
        120, equivalent to long fraction.
    fraction_high : int, optional
        Specifies highest fragment length included in array. Default is
        120, equivalent to long fraction.
        intersect_policy : str, optional
        Specifies what policy is used to include fragments in the
        given interval. Default is "midpoint". Policies include:
        - midpoint: the average of end coordinates of a fragment lies
        in the interval.
        - any: any part of the fragment is in the interval.
    verbose : bool, optional

    Returns
    -------
    frag_ends : NDArray
        'NDArray' with shape (n, 3) where column 1 contains fragment
        start position and column 2 contains fragment stop position, and
        column3 is 1 of on the + strand and is 0 if on the - strand.
        If no fragments exist in the specified minimum-maximum interval,
        the returned 'ndarray' will have a shape of (0, 3)
    """
    # use the frag_generator to create a list of intervals
    if verbose:
        stderr.write("frag_array: fetching fragments\n")

    frag_list = [
        (frag_start, frag_stop, strand)
        for _, frag_start, frag_stop, _, strand
        in frag_generator(
            input_file,
            contig,
            quality_threshold,
            start,
            stop,
            fraction_low,
            fraction_high,
            intersect_policy,
            verbose
        )
    ]
    if verbose:
        stderr.write("frag_array: converting to array\n")
    # convert to struct array
    frag_ends = np.array(frag_list, dtype=[("start", "i8"),("stop", "i8"),("strand", "?")])

    assert frag_ends.ndim == 1, (f'frag_ends has dims {frag_ends.ndim} and '
                                 f'shape {frag_ends.shape}')
    return frag_ends


def low_quality_read_pairs(read, min_mapq=30):
    """
    Return `True` if the sequenced read described in `read` is not a
    properly paired read with a Phred score exceeding `min_mapq`. Based
    on https://github.com/epifluidlab/cofragr/blob/master/python/frag_su
    mmary_in_intervals.py

    Equivalent to -F 3852 -f 3

    Parameters
    ----------
    read : pysam.AlignedSegment
        Sequenced read to check for quality, perfect pairing and if it
        is mapped.
    min_mapq : int, optional
        Minimum Phred score for map quality of read. Defaults to 30.

    Returns
    -------
    is_low_quality : bool
        True if read is low quality, unmapped, not properly paired.
    """

    return (read.is_unmapped    # 0x4
            or read.is_secondary    # 0x100
            or (not read.is_paired) # not 0x1
            or read.mate_is_unmapped    # 0x8
            or read.is_duplicate    # 0x400
            or read.mapping_quality < min_mapq
            or read.is_qcfail   # 0x200
            or read.is_supplementary    # 0x800
            or (not read.is_proper_pair)   # not 0x2
            or (read.is_reverse and read.mate_is_reverse))   # -G 48


def _not_read1_or_low_quality(read: pysam.AlignedSegment, min_mapq: int=30):
    """
    Return `True` if the sequenced read described in `read` is not read1
    and a properly paired read with a Phred score exceeding `min_mapq`.

    Parameters
    ----------
    read : pysam.AlignedSegment
        Sequenced read to check for quality, perfect pairing and if it
        is mapped.
    min_mapq : int, optional
        Minimum Phred score for map quality of read. Defaults to 30.

    Returns
    -------
    is_low_quality : bool
        True if read is either not read1, is low quality, is unmapped,
        or is not properly paired.
    """
    return (low_quality_read_pairs(read, min_mapq=min_mapq)
            or not read.is_read1)


def _get_intervals(
<<<<<<< HEAD
    interval_file: str
) -> list[tuple[str, str, int, int, str, str, int]]:
    """
    Helper function to read intervals from bed file.
    Returns list of tuples:
    (input_file, chrom, start, stop, name, intersect_policy,
    quality_threshold, verbosity)
    """
    intervals = []
=======
    interval_file: str,
) -> list[tuple[str, int, int, str]]:
    
    intervals = []  # List of inputs for single_coverage

>>>>>>> eef43014
    with open(interval_file) as bed:
        for line in bed:
            if not line.startswith('#'):
                if line.strip():  # Check if line is not empty
                    contig, start, stop, *name = line.split()
                    start = int(start)
                    stop = int(stop)
                    name = name[0] if name else '.'
                    interval = (
                        contig,
                        start,
                        stop,
                        name
                    )
                    intervals.append(interval)
                else:
                    break

    return intervals


@jit(nopython=True)
def overlaps(
    contigs_1: NDArray,
    starts_1: NDArray,
    stops_1: NDArray,
    contigs_2: NDArray,
    starts_2: NDArray,
    stops_2: NDArray,
) -> NDArray:
    """
    Function that performs vectorized computation of overlaps. Returns
    an array of same shape as contig_1 that is true if the intervals
    for set 1 each have any overlap with an interval in set 2.
    """
    contigs_1 = contigs_1[:, np.newaxis]
    starts_1 = starts_1[:, np.newaxis]
    stops_1 = stops_1[:, np.newaxis]

    contigs_2 = contigs_2[np.newaxis]
    starts_2 = starts_2[np.newaxis]
    stops_2 = stops_2[np.newaxis]

    contig_blind_overlaps = np.logical_and(
        (starts_1 < stops_2),
        (stops_1 > starts_2)
    )
    in_same_contig = contigs_1 == contigs_2
    raw_overlaps = np.logical_and(contig_blind_overlaps, in_same_contig)
    any_overlaps = np.any(raw_overlaps, axis=1)
    return any_overlaps

# None compatible comparison operators
def _none_leq(a: int|float|None, b: int|float|None)->bool:
    """
    Less than or equals that evaluates True if any argument is None
    """
    if a is None or b is None:
        return True
    else:
        return a <= b
    
def _none_geq(a: int|float|None, b: int|float|None)->bool:
    """
    Greater than or equals that evaluates True if any argument is None
    """
    if a is None or b is None:
        return True
    else:
        return a >= b
    
def _none_eq(a: int|float|None, b: int|float|None)->bool:
    """
    Equals that evaluates True if any argument is None
    """
    if a is None or b is None:
        return True
    else:
        return a == b<|MERGE_RESOLUTION|>--- conflicted
+++ resolved
@@ -196,23 +196,13 @@
 
 
 def frag_generator(
-<<<<<<< HEAD
-    input_file: Union[str, pysam.AlignmentFile, pysam.TabixFile, Path],
+    input_file: str | pysam.AlignmentFile | pysam.TabixFile | Path,
     contig: str | None,
-    quality_threshold: int=30,
-    start: int | None=None,
-    stop: int | None=None,
-    fraction_low: int=120,
-    fraction_high: int=180,
-=======
-    input_file: str | pysam.AlignmentFile | pysam.TabixFile | Path,
-    contig: str|None=None,
-    quality_threshold: int=30,
-    start: int|None=None,
-    stop: int|None=None,
-    fraction_low: int|None=None,
-    fraction_high: int|None=None,
->>>>>>> eef43014
+    quality_threshold: int = 30,
+    start: int | None = None,
+    stop: int | None = None,
+    fraction_low: int | None = None,
+    fraction_high: int | None = None,
     intersect_policy: str="midpoint",
     verbose: bool|int=False
 ) -> Generator[tuple]:
@@ -255,12 +245,8 @@
         # check type of input and open if needed
         input_file_is_path = False
         if isinstance(input_file, str) or isinstance(input_file, Path):
-<<<<<<< HEAD
-            input_file_is_path = True
-=======
             input_file_is_path == True
             input_file = str(input_file)
->>>>>>> eef43014
             # check file type
             if ( # AlignmentFile
                 str(input_file).endswith('.sam')
@@ -379,12 +365,8 @@
                 try:
                     if (_none_geq(frag_length, fraction_low)
                         and _none_leq(frag_length, fraction_high)
-<<<<<<< HEAD
                         and _none_geq(mapq, quality_threshold)
                         and check_intersect(start, stop, read_start, read_stop)
-=======
-                        and mapq >= quality_threshold
->>>>>>> eef43014
                         ):
                         yield contig, read_start, read_stop, mapq, read_on_plus
                 # HACK: read_length is sometimes None
@@ -537,7 +519,6 @@
 
 
 def _get_intervals(
-<<<<<<< HEAD
     interval_file: str
 ) -> list[tuple[str, str, int, int, str, str, int]]:
     """
@@ -547,13 +528,6 @@
     quality_threshold, verbosity)
     """
     intervals = []
-=======
-    interval_file: str,
-) -> list[tuple[str, int, int, str]]:
-    
-    intervals = []  # List of inputs for single_coverage
-
->>>>>>> eef43014
     with open(interval_file) as bed:
         for line in bed:
             if not line.startswith('#'):
