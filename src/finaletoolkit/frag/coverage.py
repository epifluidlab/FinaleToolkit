from __future__ import annotations
import sys
import time
from typing import Union, Iterable
from pathlib import Path
from multiprocessing import Pool
from functools import partial

import pysam
import gzip
from tqdm import tqdm

from finaletoolkit.utils.utils import (
    _get_intervals, frag_generator
)
from finaletoolkit.utils._deprecation import deprecated


def _single_coverage(
        input_file: Union[str, pysam.TabixFile, pysam.AlignmentFile, Path],
<<<<<<< HEAD
        contig: str=None,
        start: int=0,
        stop: int=None,
        name: str='.',
        min_length: int=None,
        max_length: int=None,
        intersect_policy: str="midpoint",
        quality_threshold: int=30,
        verbose: Union[bool, int]=False
    ) -> tuple[str, int, int, str, float]:
=======
        contig: str | None,
        start: int | None,
        stop: int | None,
        name: str,
        min_length: int | None,
        max_length: int | None,
        scale_factor: float,
        intersect_policy: str,
        quality_threshold: int,
        verbose: Union[bool, int]
    ) -> tuple[str | None, int | None, int | None, str, float]:
>>>>>>> eef43014
    """
    Return estimated fragment coverage over specified `contig` and
    region of`input_file`. Uses an algorithm where the midpoints of
    fragments are calculated and coverage is tabulated from the
    midpoints that fall into the specified region. Not suitable for
    fragments of size approaching region size.

    Parameters
    ----------
    input_file : str or pysam.AlignmentFile
        BAM, SAM, CRAM, or Frag.gz file containing paired-end fragment
        reads or its path. `AlignmentFile` must be opened in read mode.
    contig : string, optional
        Default is None.
    start : int, optional
        0-based start coordinate to get coverage from. Default is 0.
    stop : int, optional
        1-based stop coordinate to get coverage from. Default is None
        and goes to end of chromosome/contig.
    name : str, optional
        Name of interval. Default is '.'.
    min_length: int or None, optional
        Minimum length of fragments to be included.
    max_length: int or None, optional
        Maximum length of fragments to be included.
    intersect_policy: str, optional
        Specifies how to determine whether fragments are in interval.
        'midpoint' (default) calculates the central coordinate of each
        fragment and only selects the fragment if the midpoint is in the
        interval. 'any' includes fragments with any overlap with the
        interval.
    quality_threshold : int, optional
        Minimum MAPQ to filter for. Default is 30.
    verbose : bool, optional
        Prints messages to stderr. Default is false.
    Returns
    -------
    (contig, start, stop, name, coverage) : tuple[str, int, int, str, float]
        Fragment coverage over contig and region.
    """
    if verbose:
        start_time = time.time()
        tqdm.write(
            f"""
            input_file: {input_file}
            contig: {contig}
            start: {start}
            stop: {stop}
            name: {name}
            min_length: {min_length}
            max_length: {max_length}
            intersect_policy: {intersect_policy}
            quality_threshold: {quality_threshold}
            verbose: {verbose}
            """
        )

    # initializing variable for coverage tuple outside of with statement
    coverage = 0

    frags = frag_generator(
        input_file=input_file,
        contig=contig,
        quality_threshold=quality_threshold,
        start=start,
        stop=stop,
        fraction_low=min_length,
        fraction_high=max_length,
        intersect_policy=intersect_policy)

    # Iterating on each frag in file in
    # specified contig/chromosome
    for frag in frags:
        coverage += 1
        
    if verbose:
        end_time = time.time()
        tqdm.write(
            f'single_coverage took {end_time - start_time} s to complete\n'
        )

    return contig, start, stop, name, coverage*scale_factor


def _single_coverage_star(partial_coverage, interval):
    contig, start, stop, name = interval
    return partial_coverage(contig=contig, start=start, stop=stop, name=name)


def coverage(
        input_file: Union[str, pysam.TabixFile, pysam.AlignmentFile, Path],
        interval_file: str,
<<<<<<< HEAD
        output_file: str,
        scale_factor: float=1.,
        min_length: int=None,
        max_length: int=None,
=======
        output_file: str=None,
        scale_factor: float=1e6,
        min_length: int | None=None,
        max_length: int | None=None,
>>>>>>> eef43014
        normalize: bool=False,
        intersect_policy: str="midpoint",
        quality_threshold: int=30,
        lazy: bool=True,
        workers: int=1,
        verbose: Union[bool, int]=False
<<<<<<< HEAD
    ) -> list[tuple[str, int, int, str, float]]:
=======
    ) -> (Iterable[tuple[str, int, int, str, float]]
          | list[tuple[str, int, int, str, float]]):
>>>>>>> eef43014
    """
    Return estimated fragment coverage over intervals specified in
    `intervals`. Fragments are read from `input_file` which may be
    a SAM, BAM, CRAM, or Frag.gz file. Uses an algorithm where the
    midpoints of fragments are calculated and coverage is tabulated from
    the midpoints that fall into the specified region. Not suitable for
    fragments of size approaching interval size.

    Parameters
    ----------
    input_file : str or pysam.AlignmentFile
        SAM, BAM, CRAM, or Frag.gz file containing paired-end fragment 
        reads or its path. `AlignmentFile` must be opened in read mode.
    interval_file : str
        BED4 file containing intervals over which to generate coverage
        statistics.
    output_file : string, optional
        Path for bed file to print coverages to. If output_file = `-`,
        results will be printed to stdout.
    scale_factor : int, optional
<<<<<<< HEAD
        Amount to multiply coverages by. Default is 1.
=======
        Amount to multiply coverages by. Default is 10^6.
>>>>>>> eef43014
    min_length: int or None, optional
        Minimum length of fragments to be included.
    max_length: int or None, optional
        Maximum length of fragments to be included.
    normalize : bool
        When set to True, divide by total coverage
    intersect_policy: str, optional
        Specifies how to determine whether fragments are in interval.
        'midpoint' (default) calculates the central coordinate of each
        fragment and only selects the fragment if the midpoint is in the
        interval. 'any' includes fragments with any overlap with the
        interval.
    quality_threshold : int, optional
        Minimum MAPQ. Default is 30.
    lazy : bool, optional (default is True)
        Specifies whether result is a Generator or list. Ignored and
        treated as false if output_file is specified
    workers : int, optional
        Number of subprocesses to spawn. Increases speed at the expense
        of memory.
    verbose : int or bool, optional

    Returns
    -------
    coverages : Iterable or list of (str, int, int, str, float)
        Fragment coverages over intervals.
    """
    if (verbose):
        start_time = time.time()
        tqdm.write(
            f"""
            input_file: {input_file}
            interval file: {interval_file}
            output_file: {output_file}
            scale_factor: {scale_factor}
            min_length: {min_length}
            max_length: {max_length}
            intersect_policy: {intersect_policy}
            quality_threshold: {quality_threshold}
            workers: {workers}
            normalize: {normalize}
            verbose: {verbose} \n
            """
        )

    if verbose:
<<<<<<< HEAD
        tqdm.write('Creating process pool\n')
=======
        sys.stderr.write('Creating process pool.\n')
>>>>>>> eef43014
    try:
        pool = Pool(processes=workers)
        if verbose:
<<<<<<< HEAD
            tqdm.write('Calculating total coverage for file,\n')

        if verbose:
            tqdm.write('reading intervals\n')

        if normalize:
            # queue in pool
            total_coverage_results = pool.apply_async(
                single_coverage,
                (input_file, None, 0, None, '.'),
                {"intersect_policy": "midpoint",
                 "quality_threshold": quality_threshold,
                 "verbose": False}
            )

        intervals = _get_intervals(
            interval_file)
=======
            sys.stderr.write('Calculating total coverage for file.\n')

        if normalize:
            total_coverage_results = pool.apply_async(
                _single_coverage,
                (input_file, None, 0, None, '.', min_length, max_length,
                 1., intersect_policy, quality_threshold, False))

        if verbose:
            tqdm.write('Calculating coverage...\n')
>>>>>>> eef43014

        intervals = _get_intervals(interval_file)

        partial_single_coverage = partial(
<<<<<<< HEAD
            single_coverage, input_file=input_file, min_length=min_length,
            max_length=max_length, intersect_policy=intersect_policy,
            quality_threshold=quality_threshold, verbose=verbose)
        coverages = pool.imap(
            partial(_single_coverage_star, partial_single_coverage), intervals,
            chunksize=max(len(intervals)//workers, 1))

        if verbose:
            tqdm.write('Retrieving total coverage for file\n')

        # normalize
        if normalize:
            total_coverage = total_coverage_results.get()
            if verbose:
                    tqdm.write(f'Total coverage is {total_coverage}\n')
            scale_factor /= total_coverage[4]
=======
            _single_coverage, input_file=input_file, min_length=min_length,
            scale_factor=scale_factor, max_length=max_length,
            intersect_policy=intersect_policy,
            quality_threshold=quality_threshold, verbose=verbose)
        coverages = pool.imap(
            partial(_single_coverage_star, partial_single_coverage),
            intervals, chunksize=max(len(intervals)//workers, 1))

        if verbose:
            tqdm.write('Retrieving total coverage for file\n')
        
        if normalize:
            total_coverage = total_coverage_results.get()
            total_coverage = total_coverage[4]
        else:
            total_coverage = 1

        if verbose and normalize:
                tqdm.write(f'Total coverage is {total_coverage}\n')
>>>>>>> eef43014

        output_is_file = False

        if output_file is not None:
            coverages_list = [i for i in coverages]
            if verbose:
                tqdm.write('Writing results to output. \n')
            try:
                if (output_file.endswith('.bed')
                    or output_file.endswith('.bedgraph')
                ):
                    output_is_file = True
                    output = open(output_file, 'w')
                elif output_file.endswith('.bed.gz'):
                    output = gzip.open(output_file, 'w')
                    output_is_file = True
                elif output_file == '-':
                    output = sys.stdout
                else:
                    raise ValueError(
                        'The output file should have .bed or .bed.gz as as suffix.'
                    )

                if output_file.endswith(".bedgraph"):
                    for contig, start, stop, name, coverage in coverages_list:
                        output.write(
                            f'{contig}\t{start}\t{stop}\t'
<<<<<<< HEAD
                            f'{coverage * scale_factor}\n'
                        )
                        returnVal.append(
                            (contig, start, stop, name,
                             coverage * scale_factor))
=======
                            f'{coverage/total_coverage}\n'
                        )
>>>>>>> eef43014
                else:
                    for contig, start, stop, name, coverage in coverages_list:
                        output.write(
                            f'{contig}\t{start}\t{stop}\t'
                            f'{name}\t'
<<<<<<< HEAD
                            f'{coverage * scale_factor}\n'
                        )
                        returnVal.append(
                            (contig, start, stop, name,
                             coverage * scale_factor))
=======
                            f'{coverage/total_coverage}\n'
                        )

>>>>>>> eef43014
            finally:
                if output_is_file:
                    output.close()
        else:
            returnVal = [(contig, start, stop, name, coverage * scale_factor)
                         for (contig, start, stop, name, coverage)
                         in coverages]
    finally:
        pool.close()

    if verbose:
        end_time = time.time()
<<<<<<< HEAD
        tqdm.write(
            f'coverage took {end_time - start_time} s to complete\n'
=======
        sys.stderr.write(
            f'Coverage over intervals took {end_time - start_time} s to complete\n'
>>>>>>> eef43014
        )
    if output_file is not None:
        return coverages_list
    elif lazy:
        return coverages
    else:
        return [i for i in coverages]

# deprecated functions
@deprecated
def single_coverage(
    input_file: Union[str, pysam.TabixFile, pysam.AlignmentFile, Path],
    contig: str | None=None,
    start: int | None=None,
    stop: int | None=None,
    name: str='.',
    min_length: int | None=None,
    max_length: int | None=None,
    scale_factor=1.,
    intersect_policy: str="midpoint",
    quality_threshold: int=30,
    verbose: Union[bool, int]=False
):
    return _single_coverage(
        input_file=input_file,
        contig=contig,
        start=start,
        stop=stop,
        name=name,
        min_length=min_length,
        max_length=max_length,
        intersect_policy=intersect_policy,
        scale_factor=scale_factor,
        quality_threshold=quality_threshold,
        verbose=verbose,
    )<|MERGE_RESOLUTION|>--- conflicted
+++ resolved
@@ -18,18 +18,6 @@
 
 def _single_coverage(
         input_file: Union[str, pysam.TabixFile, pysam.AlignmentFile, Path],
-<<<<<<< HEAD
-        contig: str=None,
-        start: int=0,
-        stop: int=None,
-        name: str='.',
-        min_length: int=None,
-        max_length: int=None,
-        intersect_policy: str="midpoint",
-        quality_threshold: int=30,
-        verbose: Union[bool, int]=False
-    ) -> tuple[str, int, int, str, float]:
-=======
         contig: str | None,
         start: int | None,
         stop: int | None,
@@ -41,7 +29,6 @@
         quality_threshold: int,
         verbose: Union[bool, int]
     ) -> tuple[str | None, int | None, int | None, str, float]:
->>>>>>> eef43014
     """
     Return estimated fragment coverage over specified `contig` and
     region of`input_file`. Uses an algorithm where the midpoints of
@@ -134,29 +121,16 @@
 def coverage(
         input_file: Union[str, pysam.TabixFile, pysam.AlignmentFile, Path],
         interval_file: str,
-<<<<<<< HEAD
-        output_file: str,
+        output_file: str=None,
         scale_factor: float=1.,
-        min_length: int=None,
-        max_length: int=None,
-=======
-        output_file: str=None,
-        scale_factor: float=1e6,
         min_length: int | None=None,
         max_length: int | None=None,
->>>>>>> eef43014
         normalize: bool=False,
         intersect_policy: str="midpoint",
         quality_threshold: int=30,
-        lazy: bool=True,
         workers: int=1,
-        verbose: Union[bool, int]=False
-<<<<<<< HEAD
+        verbose: Union[bool, int]=False,
     ) -> list[tuple[str, int, int, str, float]]:
-=======
-    ) -> (Iterable[tuple[str, int, int, str, float]]
-          | list[tuple[str, int, int, str, float]]):
->>>>>>> eef43014
     """
     Return estimated fragment coverage over intervals specified in
     `intervals`. Fragments are read from `input_file` which may be
@@ -177,11 +151,7 @@
         Path for bed file to print coverages to. If output_file = `-`,
         results will be printed to stdout.
     scale_factor : int, optional
-<<<<<<< HEAD
         Amount to multiply coverages by. Default is 1.
-=======
-        Amount to multiply coverages by. Default is 10^6.
->>>>>>> eef43014
     min_length: int or None, optional
         Minimum length of fragments to be included.
     max_length: int or None, optional
@@ -196,9 +166,6 @@
         interval.
     quality_threshold : int, optional
         Minimum MAPQ. Default is 30.
-    lazy : bool, optional (default is True)
-        Specifies whether result is a Generator or list. Ignored and
-        treated as false if output_file is specified
     workers : int, optional
         Number of subprocesses to spawn. Increases speed at the expense
         of memory.
@@ -228,20 +195,13 @@
         )
 
     if verbose:
-<<<<<<< HEAD
         tqdm.write('Creating process pool\n')
-=======
-        sys.stderr.write('Creating process pool.\n')
->>>>>>> eef43014
     try:
         pool = Pool(processes=workers)
         if verbose:
-<<<<<<< HEAD
             tqdm.write('Calculating total coverage for file,\n')
-
-        if verbose:
-            tqdm.write('reading intervals\n')
-
+        # XXX: implementation in develop branch
+        """
         if normalize:
             # queue in pool
             total_coverage_results = pool.apply_async(
@@ -252,10 +212,8 @@
                  "verbose": False}
             )
 
-        intervals = _get_intervals(
-            interval_file)
-=======
-            sys.stderr.write('Calculating total coverage for file.\n')
+        intervals = _get_intervals(interval_file)
+        """
 
         if normalize:
             total_coverage_results = pool.apply_async(
@@ -265,29 +223,10 @@
 
         if verbose:
             tqdm.write('Calculating coverage...\n')
->>>>>>> eef43014
 
         intervals = _get_intervals(interval_file)
 
         partial_single_coverage = partial(
-<<<<<<< HEAD
-            single_coverage, input_file=input_file, min_length=min_length,
-            max_length=max_length, intersect_policy=intersect_policy,
-            quality_threshold=quality_threshold, verbose=verbose)
-        coverages = pool.imap(
-            partial(_single_coverage_star, partial_single_coverage), intervals,
-            chunksize=max(len(intervals)//workers, 1))
-
-        if verbose:
-            tqdm.write('Retrieving total coverage for file\n')
-
-        # normalize
-        if normalize:
-            total_coverage = total_coverage_results.get()
-            if verbose:
-                    tqdm.write(f'Total coverage is {total_coverage}\n')
-            scale_factor /= total_coverage[4]
-=======
             _single_coverage, input_file=input_file, min_length=min_length,
             scale_factor=scale_factor, max_length=max_length,
             intersect_policy=intersect_policy,
@@ -295,7 +234,7 @@
         coverages = pool.imap(
             partial(_single_coverage_star, partial_single_coverage),
             intervals, chunksize=max(len(intervals)//workers, 1))
-
+        
         if verbose:
             tqdm.write('Retrieving total coverage for file\n')
         
@@ -307,10 +246,9 @@
 
         if verbose and normalize:
                 tqdm.write(f'Total coverage is {total_coverage}\n')
->>>>>>> eef43014
-
+            
         output_is_file = False
-
+        return_val = []
         if output_file is not None:
             coverages_list = [i for i in coverages]
             if verbose:
@@ -335,37 +273,26 @@
                     for contig, start, stop, name, coverage in coverages_list:
                         output.write(
                             f'{contig}\t{start}\t{stop}\t'
-<<<<<<< HEAD
                             f'{coverage * scale_factor}\n'
                         )
-                        returnVal.append(
+                        return_val.append(
                             (contig, start, stop, name,
                              coverage * scale_factor))
-=======
-                            f'{coverage/total_coverage}\n'
-                        )
->>>>>>> eef43014
                 else:
                     for contig, start, stop, name, coverage in coverages_list:
                         output.write(
                             f'{contig}\t{start}\t{stop}\t'
                             f'{name}\t'
-<<<<<<< HEAD
                             f'{coverage * scale_factor}\n'
                         )
-                        returnVal.append(
+                        return_val.append(
                             (contig, start, stop, name,
                              coverage * scale_factor))
-=======
-                            f'{coverage/total_coverage}\n'
-                        )
-
->>>>>>> eef43014
             finally:
                 if output_is_file:
                     output.close()
         else:
-            returnVal = [(contig, start, stop, name, coverage * scale_factor)
+            return_val = [(contig, start, stop, name, coverage * scale_factor)
                          for (contig, start, stop, name, coverage)
                          in coverages]
     finally:
@@ -373,20 +300,10 @@
 
     if verbose:
         end_time = time.time()
-<<<<<<< HEAD
-        tqdm.write(
-            f'coverage took {end_time - start_time} s to complete\n'
-=======
         sys.stderr.write(
             f'Coverage over intervals took {end_time - start_time} s to complete\n'
->>>>>>> eef43014
         )
-    if output_file is not None:
-        return coverages_list
-    elif lazy:
-        return coverages
-    else:
-        return [i for i in coverages]
+    return return_val
 
 # deprecated functions
 @deprecated
