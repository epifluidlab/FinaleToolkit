from __future__ import annotations
import time
from sys import stdout, stderr
from multiprocessing import Pool
import gzip
from functools import partial

import numpy as np
from numpy.typing import NDArray
import pysam
from tqdm import trange, tqdm
import matplotlib.pyplot as plt
from matplotlib.ticker import FuncFormatter

from finaletoolkit.utils.utils import (
    _get_intervals, frag_generator
)


def plot_histogram(
        data_dict,
        num_bins,
        histogram_path="./frag_length_bins_histogram.png",
        stats=None):
    """
    Generates a histogram from `frag_length_bins` results.
    """
    keys = list(data_dict.keys())
    values = list(data_dict.values())

    fig_size = (6, 4)
    font_size = 12
    plt.figure(figsize=fig_size, dpi=1000)
    plt.hist(keys, bins=num_bins, weights=values, color='salmon',
             edgecolor='white', linewidth=0.1)
    plt.xlabel("Fragment Size (bp)", fontsize=font_size*0.8)
    plt.ylabel("Number of Fragments", fontsize=font_size*0.8)
    plt.xticks(fontsize=font_size * 0.7)
    plt.yticks(fontsize=font_size * 0.7)

    def format_ticks(value, pos):
        if value >= 1e6:
            return '{:1.0f}M'.format(value * 1e-6)
        elif value >= 1e3:
            return '{:1.0f}K'.format(value * 1e-3)
        else:
            return '{:1.0f}'.format(value)

    plt.gca().yaxis.set_major_formatter(FuncFormatter(format_ticks))
    plt.gca().spines['top'].set_visible(False)
    plt.gca().spines['right'].set_visible(False)

    if stats:
        stats_str = "\n".join([f"{stat[0]}: {stat[1]}" for stat in stats])
        plt.text(
            0.95, 0.95, stats_str, transform=plt.gca().transAxes,
            fontsize=font_size * 0.6, verticalalignment='top',
            horizontalalignment='right',
            bbox=dict(facecolor='white', alpha=0.7, edgecolor='none'))

    plt.tight_layout()
    plt.savefig(histogram_path)


def _distribution_from_gen(generator):
    value_counts = {}
    for fragment in generator:
        length_of_fragment = fragment[2] - fragment[1]
        if length_of_fragment in value_counts:
            value_counts[length_of_fragment] += 1
        else:
            value_counts[length_of_fragment] = 1
    return value_counts


def _find_median(val_freq_dict):
    val = np.array(list(val_freq_dict.keys()))
    freq = np.array(list(val_freq_dict.values()))
    ord = np.argsort(val)
    val = val[ord]
    freq = freq[ord]
    cdf = np.cumsum(freq)
    
    total_count = cdf[-1]
    if total_count % 2 == 1:
        median_index = np.searchsorted(cdf, total_count // 2)
        median_val = val[median_index]
        return float(median_val)
    else:
        median_indices = np.searchsorted(cdf, [total_count // 2, total_count
                                               // 2 + 1])
        median_vals = val[median_indices]
        median_val = np.mean(median_vals)
        return float(median_val)


def _frag_length_stats(
    input_file: str | pysam.AlignmentFile,
    contig: str,
    start: int,
    stop: int,
    name: str,
    min_length: int,
    max_length: int,
    intersect_policy: str,
    quality_threshold: int,
    verbose: bool | int
):
<<<<<<< HEAD
    frag_gen = frag_generator(input_file, contig, quality_threshold, start,
                              stop, min_length, max_length, intersect_policy,
                              verbose)
    frag_len_dict = _distribution_from_gen(frag_gen)
=======
    frag_gen = frag_generator(input_file, contig, quality_threshold,
                              start, stop, min_length, max_length,
                              intersect_policy, verbose)
    frag_len_dict=_distribution_from_gen(frag_gen)
>>>>>>> eef43014

    if sum(frag_len_dict.values())==0:
        mean, median, stdev, minimum, maximum = 5*[-1]
    else:
        mean = (sum(value * count for value, count in frag_len_dict.items())
                / sum(frag_len_dict.values()))
        median = _find_median(frag_len_dict)
        variance = sum(count * ((value - mean) ** 2) for value, count
                       in frag_len_dict.items()) / sum(frag_len_dict.values())
        stdev = variance ** 0.5
        minimum = min(frag_len_dict.keys())
        maximum = max(frag_len_dict.keys())

    return contig, start, stop, name, mean, median, stdev, minimum, maximum


def _frag_length_stats_star(partial_frag_stat, interval):
    contig, start, stop, name = interval
    return partial_frag_stat(contig=contig, start=start, stop=stop, name=name)


def frag_length(
<<<<<<< HEAD
    input_file: Union[str, pysam.AlignmentFile, pysam.TabixFile],
    contig: str | None = None,
    start: int | None = None,
    stop: int | None = None,
    intersect_policy: str = "midpoint",
    output_file: str | None = None,
    quality_threshold: int = 30,
    verbose: bool = False
) -> np.ndarray:
=======
        input_file: str | pysam.AlignmentFile | pysam.TabixFile,
        contig: str | None=None,
        start: int | None=None,
        stop: int | None=None,
        intersect_policy: str="midpoint",
        output_file: str | None=None,
        quality_threshold: int=30,
        verbose: bool=False
    ) -> np.ndarray:
>>>>>>> eef43014
    """
    Return `np.ndarray` containing lengths of fragments in `input_file`
    that are above the quality threshold and are proper-paired reads.

    Parameters
    ----------
    input_file : str or pysam.AlignmentFile
        BAM, SAM, or CRAM file containing paired-end fragment reads or
        its path. `AlignmentFile` must be opened in read mode.
    contig : string, optional
        Contig or chromosome to get fragments from
    start : int, optional
        0-based left-most coordinate of interval
    stop : int, optional
        1-based right-most coordinate of interval
    intersect_policy : str, optional
        Specifies what policy is used to include fragments in the
        given interval. Default is "midpoint". Policies include:
        - midpoint: the average of end coordinates of a fragment lies
        in the interval.
        - any: any part of the fragment is in the interval.
    output_file : string, optional
    quality_threshold : int, optional
    verbose : bool, optional

    Returns
    -------
    lengths : numpy.ndarray
        `ndarray` of fragment lengths from file and contig if
        specified.
    """
    if (verbose):
        start_time = time.time()
        stderr.write("Finding frag lengths.\n")

    lengths = []    # list of fragment lengths
    
    frag_gen = frag_generator(
        input_file=input_file,
        contig=contig,
        quality_threshold=quality_threshold,
        start=start,
        stop=stop,
        fraction_low=0,
        fraction_high=1000000000,   #TODO: allow to have None
        intersect_policy=intersect_policy,
        verbose=verbose,
    )

    for contig, frag_start, frag_stop, _, _ in frag_gen:
        lengths.append(frag_stop - frag_start)

    if (verbose):
        stderr.write("Converting to array.\n")

    # convert to array
    lengths = np.array(lengths, dtype=np.int32)

    # check if output specified
    if (type(output_file) == str):
        if output_file.endswith(".bin"): # binary file
            with open(output_file, 'wt') as out:
                lengths.tofile(out)
        elif output_file == '-':
            for line in lengths:
                stdout.write(f'{line}\n')

        else:   # unaccepted file type
            raise ValueError(
                'output_file can only have suffixes .wig or .wig.gz.'
                )

    elif (output_file is not None):
        raise TypeError(
            f'output_file is unsupported type "{type(input_file)}". '
            'output_file should be a string specifying the path of the file '
            'to write output scores to.'
            )

    if (verbose):
        end_time = time.time()
        stderr.write(
            f'frag_length took {end_time - start_time} s to complete\n'
        )

    return lengths


def frag_length_bins(
<<<<<<< HEAD
    input_file: Union[str, pysam.AlignmentFile],
    contig: str | None = None,
    start: int | None = None,
    stop: int | None = None,
    min_length: int | None = 0,
    max_length: int | None = None,
    bin_size: int = 1,
    output_file: str | None = None,
    intersect_policy: str = "midpoint",
    quality_threshold: int = 30,
    histogram_path: str | None = None,
    verbose: Union[bool, int] = False,
=======
    input_file: str | pysam.AlignmentFile,
    contig: str | None=None,
    start: int | None=None,
    stop: int | None=None,
    min_length: int | None=None,
    max_length: int | None=None,
    bin_size: int=1,
    output_file: str | None=None,
    histogram: bool=False,
    intersect_policy: str="midpoint",
    quality_threshold: int=30,
    histogram_path: str | None=None,
    verbose: bool | int=False
>>>>>>> eef43014
) -> tuple[np.ndarray, np.ndarray]:
    """
    Takes input_file, computes frag lengths of fragments and returns
    two arrays containing bins and counts by size. Optionally prints
    data to output as a tab delimited table or histogram.

    Parameters
    ----------
    input_file : str or AlignmentFile
    contig : str, optional
    start : int, optional
    stop : int, optional
    min_length: int | None,
    max_length: int | None,
    bin_size : int, optional
    output_file : str, optional
    intersect_policy : str, optional
        Specifies what policy is used to include fragments in the
        given interval. Default is "midpoint". Policies include:
        - midpoint: the average of end coordinates of a fragment lies
        in the interval.
        - any: any part of the fragment is in the interval.
    workers : int, optional

    Returns
    -------
    bins : ndarray
    counts : ndarray
    """
    if verbose:
        stderr.write(
            f"""
            input_file: {input_file}
            contig: {contig}
            start: {start}
            stop: {stop}
            bin_size: {bin_size}
            output_file: {output_file}
            intersect_policy: {intersect_policy}
            quality_threshold: {quality_threshold}
            histogram_path: {histogram_path}
            verbose: {verbose}
            \n"""
        )
        start_time = time.time()

    if verbose:
        stderr.write("Generating fragment dictionary. \n")

    frag_gen = frag_generator(
        input_file=input_file, contig=contig,
        quality_threshold=quality_threshold, start=start, stop=stop,
        fraction_low=min_length, fraction_high=max_length,
        intersect_policy=intersect_policy, verbose=verbose)
    
    frag_len_dict = _distribution_from_gen(frag_gen)

    mean = (sum(value * count for value, count in frag_len_dict.items())
            / sum(frag_len_dict.values()))
    variance = (sum(count * ((value - mean) ** 2)
                    for value, count in frag_len_dict.items())
                / sum(frag_len_dict.values()))
    
    # get statistics
    stats = []
    stats.append(('mean', mean))
    stats.append(('median', _find_median(frag_len_dict)))
    stats.append(('stdev', variance ** 0.5))
    stats.append(('min', min(frag_len_dict.keys())))
    stats.append(('max', max(frag_len_dict.keys())))

    bin_start = min(frag_len_dict.keys())
    bin_stop = max(frag_len_dict.keys())
    n_bins = (bin_stop - bin_start) // bin_size
<<<<<<< HEAD
    bins = np.arange(bin_start, bin_stop+bin_size, bin_size)

    counts = []

    # generate histogram data
    for i in trange(n_bins+1, disable=not verbose, desc="Binning fragments:"):
=======
    bins: NDArray = np.arange(bin_start, bin_stop+bin_size, bin_size)
    counts_list = []

    # generate histogram
    for i in tqdm.tqdm(
        range(n_bins+1),
        disable=not verbose,
        desc="Binning fragments..."
        ):
>>>>>>> eef43014
        bin_lower = bin_start + i * bin_size
        bin_upper = bin_start + (i + 1) * bin_size
        bin_count = sum(count for length, count in frag_len_dict.items()
                        if bin_lower <= length < bin_upper)
<<<<<<< HEAD
        if bin_count is None:
            bin_count = 0 
        counts.append(bin_count)
=======
        counts_list.append(bin_count)
>>>>>>> eef43014

    counts: NDArray = np.array(counts_list)
    # write results to output
    if output_file is not None:
        try:
            out_is_file = False
            if output_file == '-':
                out = stdout
            elif output_file.endswith('.gz'):
                out_is_file = True
                out = gzip.open(output_file, 'w')
            else:
                out_is_file = True
                out = open(output_file, 'w')

            out.write('min\tmax\tcount\n')
            for bin, count in zip(bins, counts):
                out.write(f'{bin}\t{bin+bin_size}\t{count}\n')

            if histogram_path!=None:
                plot_histogram(frag_len_dict, num_bins=n_bins,
                               histogram_path=histogram_path, stats=stats)

        finally:
            if out_is_file:
                out.close()

    # generate histogram figure
    elif histogram_path!=None:
        plot_histogram(frag_len_dict, num_bins=n_bins,
                       histogram_path=histogram_path, stats=stats)

    if verbose:
        stop_time = time.time()
        stderr.write(
            f'frag_length_bins took {stop_time-start_time} s to complete.\n'
        )

    return bins, counts


def frag_length_intervals(
    input_file: str | pysam.AlignmentFile,
    interval_file: str,
<<<<<<< HEAD
    output_file: str | None = None,
    min_length: int | None = 0,
    max_length: int | None = None,
    quality_threshold: int = 30,
    intersect_policy: str = "midpoint",
    workers: int = 1,
    verbose: Union[bool, int] = False,
)->list[tuple[str, int, int, str, float, float, int, int]]:
=======
    output_file: str | None=None,
    min_length: int=0,
    max_length: int | None=None,
    quality_threshold: int=30,
    intersect_policy: str="midpoint",
    workers: int=1,
    verbose: bool | int=False
):
>>>>>>> eef43014
    """
    Takes fragments from BAM file and calculates fragment length
    statistics for each interval in a BED file. If output specified,
    results will be printed into a tab-delimited file.

    Parameters
    ----------
    input_file : str or AlignmentFile
    interval_file : str
    output_file : str, optional
    quality_threshold : int, optional
    workers : int, optional
    verbose : boo or int, optional

    Returns
    -------
    results: list of (contig, start, stop, name, mean, median, stdev, min, max)'
    """
    if verbose:
        stderr.write(
            f"""
            input_file: {input_file}
            interval_file: {interval_file}
            output_file: {output_file}
            min_length: {min_length}
            max_length: {max_length}
            quality_threshold: {quality_threshold}
            workers: {workers}
            verbose: {verbose}
            \n"""
        )
        start_time = time.time()

    if verbose:
        stderr.write('Creating process pool.\n')
    try:
        pool = Pool(processes=workers)
        if verbose:
            stderr.write('Reading intervals.\n')
        intervals = _get_intervals(interval_file)
        
        partial_frag_stat = partial(
            _frag_length_stats, input_file=input_file,min_length=min_length,
            max_length=max_length, intersect_policy=intersect_policy,
            quality_threshold=quality_threshold, verbose=verbose)
        results = pool.map(partial(_frag_length_stats_star, partial_frag_stat),
                           intervals, chunksize=max(len(intervals)//workers,
                                                    1))
        if verbose:
            tqdm.write('Retrieving fragment statistics for file\n')
        output_is_file = False
        if output_file != None:
            if verbose:
                tqdm.write('Writing results to output. \n')
            try:
                if (output_file.endswith('.bed')
                    or output_file.endswith('.bedgraph')
                ):
                    output_is_file = True
                    output = open(output_file, 'w')
                elif output_file.endswith('.bed.gz'):
                    output = gzip.open(output_file, 'w')
                    output_is_file = True
                elif output_file == '-':
                    output = stdout
                else:
                    raise ValueError(
                        'The output file should have .bed or .bed.gz as as '
                        'suffix.'
                    )
                output.write('contig\tstart\tstop\tname\tmean\tmedian\t'
                             'stdev\tmin\tmax\n')   # type: ignore
                output.write(
                    '\n'.join(
                        '\t'.join(
                            str(element) for element in item)
                        for item in results))   # type: ignore
                output.write('\n')  # type: ignore
            finally:
                if output_is_file:
                    output.close()

    finally:
        pool.close()
        
    if verbose:
        stop_time = time.time()
        stderr.write(
            'Calculating fragment length statistics for intervals took '
            f'{stop_time - start_time} s\n'
        )

    return results<|MERGE_RESOLUTION|>--- conflicted
+++ resolved
@@ -106,17 +106,10 @@
     quality_threshold: int,
     verbose: bool | int
 ):
-<<<<<<< HEAD
-    frag_gen = frag_generator(input_file, contig, quality_threshold, start,
-                              stop, min_length, max_length, intersect_policy,
-                              verbose)
-    frag_len_dict = _distribution_from_gen(frag_gen)
-=======
     frag_gen = frag_generator(input_file, contig, quality_threshold,
                               start, stop, min_length, max_length,
                               intersect_policy, verbose)
     frag_len_dict=_distribution_from_gen(frag_gen)
->>>>>>> eef43014
 
     if sum(frag_len_dict.values())==0:
         mean, median, stdev, minimum, maximum = 5*[-1]
@@ -139,7 +132,6 @@
 
 
 def frag_length(
-<<<<<<< HEAD
     input_file: Union[str, pysam.AlignmentFile, pysam.TabixFile],
     contig: str | None = None,
     start: int | None = None,
@@ -149,17 +141,6 @@
     quality_threshold: int = 30,
     verbose: bool = False
 ) -> np.ndarray:
-=======
-        input_file: str | pysam.AlignmentFile | pysam.TabixFile,
-        contig: str | None=None,
-        start: int | None=None,
-        stop: int | None=None,
-        intersect_policy: str="midpoint",
-        output_file: str | None=None,
-        quality_threshold: int=30,
-        verbose: bool=False
-    ) -> np.ndarray:
->>>>>>> eef43014
     """
     Return `np.ndarray` containing lengths of fragments in `input_file`
     that are above the quality threshold and are proper-paired reads.
@@ -249,8 +230,7 @@
 
 
 def frag_length_bins(
-<<<<<<< HEAD
-    input_file: Union[str, pysam.AlignmentFile],
+    input_file: str | pysam.AlignmentFile,
     contig: str | None = None,
     start: int | None = None,
     stop: int | None = None,
@@ -261,22 +241,7 @@
     intersect_policy: str = "midpoint",
     quality_threshold: int = 30,
     histogram_path: str | None = None,
-    verbose: Union[bool, int] = False,
-=======
-    input_file: str | pysam.AlignmentFile,
-    contig: str | None=None,
-    start: int | None=None,
-    stop: int | None=None,
-    min_length: int | None=None,
-    max_length: int | None=None,
-    bin_size: int=1,
-    output_file: str | None=None,
-    histogram: bool=False,
-    intersect_policy: str="midpoint",
-    quality_threshold: int=30,
-    histogram_path: str | None=None,
-    verbose: bool | int=False
->>>>>>> eef43014
+    verbose: bool | int = False,
 ) -> tuple[np.ndarray, np.ndarray]:
     """
     Takes input_file, computes frag lengths of fragments and returns
@@ -351,14 +316,6 @@
     bin_start = min(frag_len_dict.keys())
     bin_stop = max(frag_len_dict.keys())
     n_bins = (bin_stop - bin_start) // bin_size
-<<<<<<< HEAD
-    bins = np.arange(bin_start, bin_stop+bin_size, bin_size)
-
-    counts = []
-
-    # generate histogram data
-    for i in trange(n_bins+1, disable=not verbose, desc="Binning fragments:"):
-=======
     bins: NDArray = np.arange(bin_start, bin_stop+bin_size, bin_size)
     counts_list = []
 
@@ -368,18 +325,12 @@
         disable=not verbose,
         desc="Binning fragments..."
         ):
->>>>>>> eef43014
         bin_lower = bin_start + i * bin_size
         bin_upper = bin_start + (i + 1) * bin_size
         bin_count = sum(count for length, count in frag_len_dict.items()
                         if bin_lower <= length < bin_upper)
-<<<<<<< HEAD
-        if bin_count is None:
-            bin_count = 0 
-        counts.append(bin_count)
-=======
+
         counts_list.append(bin_count)
->>>>>>> eef43014
 
     counts: NDArray = np.array(counts_list)
     # write results to output
@@ -424,7 +375,6 @@
 def frag_length_intervals(
     input_file: str | pysam.AlignmentFile,
     interval_file: str,
-<<<<<<< HEAD
     output_file: str | None = None,
     min_length: int | None = 0,
     max_length: int | None = None,
@@ -433,16 +383,6 @@
     workers: int = 1,
     verbose: Union[bool, int] = False,
 )->list[tuple[str, int, int, str, float, float, int, int]]:
-=======
-    output_file: str | None=None,
-    min_length: int=0,
-    max_length: int | None=None,
-    quality_threshold: int=30,
-    intersect_policy: str="midpoint",
-    workers: int=1,
-    verbose: bool | int=False
-):
->>>>>>> eef43014
     """
     Takes fragments from BAM file and calculates fragment length
     statistics for each interval in a BED file. If output specified,
